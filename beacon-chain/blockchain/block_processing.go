package blockchain

import (
	"bytes"
	"context"
	"errors"
	"fmt"

	b "github.com/prysmaticlabs/prysm/beacon-chain/core/blocks"
	"github.com/prysmaticlabs/prysm/beacon-chain/core/helpers"
	"github.com/prysmaticlabs/prysm/beacon-chain/core/state"
	"github.com/prysmaticlabs/prysm/beacon-chain/core/validators"
	pb "github.com/prysmaticlabs/prysm/proto/beacon/p2p/v1"
	"github.com/prysmaticlabs/prysm/shared/bytesutil"
	"github.com/prysmaticlabs/prysm/shared/event"
	"github.com/prysmaticlabs/prysm/shared/featureconfig"
	"github.com/prysmaticlabs/prysm/shared/hashutil"
	"github.com/sirupsen/logrus"
	"go.opencensus.io/trace"
)

// BlockReceiver interface defines the methods in the blockchain service which
// directly receives a new block from other services and applies the full processing pipeline.
type BlockReceiver interface {
	CanonicalBlockFeed() *event.Feed
	ReceiveBlock(ctx context.Context, block *pb.BeaconBlock) (*pb.BeaconState, error)
	IsCanonical(slot uint64, hash []byte) bool
	UpdateCanonicalRoots(block *pb.BeaconBlock, root [32]byte)
}

// BlockProcessor defines a common interface for methods useful for directly applying state transitions
// to beacon blocks and generating a new beacon state from the Ethereum 2.0 core primitives.
type BlockProcessor interface {
	VerifyBlockValidity(ctx context.Context, block *pb.BeaconBlock, beaconState *pb.BeaconState) error
	AdvanceState(ctx context.Context, beaconState *pb.BeaconState, block *pb.BeaconBlock) (*pb.BeaconState, error)
	CleanupBlockOperations(ctx context.Context, block *pb.BeaconBlock) error
}

// BlockFailedProcessingErr represents a block failing a state transition function.
type BlockFailedProcessingErr struct {
	err error
}

func (b *BlockFailedProcessingErr) Error() string {
	return fmt.Sprintf("block failed processing: %v", b.err)
}

// ReceiveBlock is a function that defines the operations that are preformed on
// any block that is received from p2p layer or rpc. It performs the following actions: It checks the block to see
// 1. Verify a block passes pre-processing conditions
// 2. Save and broadcast the block via p2p to other peers
// 3. Apply the block state transition function and account for skip slots.
// 4. Process and cleanup any block operations, such as attestations and deposits, which would need to be
//    either included or flushed from the beacon node's runtime.
func (c *ChainService) ReceiveBlock(ctx context.Context, block *pb.BeaconBlock) (*pb.BeaconState, error) {
	c.receiveBlockLock.Lock()
	defer c.receiveBlockLock.Unlock()
	ctx, span := trace.StartSpan(ctx, "beacon-chain.blockchain.ReceiveBlock")
	defer span.End()
	parentRoot := bytesutil.ToBytes32(block.ParentRoot)
	parent, err := c.beaconDB.Block(parentRoot)
	if err != nil {
		return nil, fmt.Errorf("failed to get parent block: %v", err)
	}
	if parent == nil {
		return nil, errors.New("parent does not exist in DB")
	}
	beaconState, err := c.beaconDB.HistoricalStateFromSlot(ctx, parent.Slot, parentRoot)
	if err != nil {
		return nil, fmt.Errorf("could not retrieve beacon state: %v", err)
	}

	blockRoot, err := hashutil.HashBeaconBlock(block)
	if err != nil {
		return nil, fmt.Errorf("could not hash beacon block")
	}
	// We first verify the block's basic validity conditions.
	if err := c.VerifyBlockValidity(ctx, block, beaconState); err != nil {
		return beaconState, fmt.Errorf("block with slot %d is not ready for processing: %v", block.Slot, err)
	}

	// We save the block to the DB and broadcast it to our peers.
	if err := c.SaveAndBroadcastBlock(ctx, block); err != nil {
		return beaconState, fmt.Errorf(
			"could not save and broadcast beacon block with slot %d: %v",
			block.Slot, err,
		)
	}

	log.WithField("slotNumber", block.Slot).Info(
		"Executing state transition")

	// We then apply the block state transition accordingly to obtain the resulting beacon state.
	beaconState, err = c.AdvanceState(ctx, beaconState, block)
	if err != nil {
		switch err.(type) {
		case *BlockFailedProcessingErr:
			// If the block fails processing, we mark it as blacklisted and delete it from our DB.
			c.beaconDB.MarkEvilBlockHash(blockRoot)
			if err := c.beaconDB.DeleteBlock(block); err != nil {
				return nil, fmt.Errorf("could not delete bad block from db: %v", err)
			}
			return beaconState, err
		default:
			return beaconState, fmt.Errorf("could not apply block state transition: %v", err)
		}
	}

	log.WithFields(logrus.Fields{
		"slotNumber":   block.Slot,
		"currentEpoch": helpers.SlotToEpoch(block.Slot),
	}).Info("State transition complete")

	// Check state root
	if featureconfig.FeatureConfig().EnableCheckBlockStateRoot {
		stateRoot, err := hashutil.HashProto(beaconState)
		if err != nil {
			return nil, fmt.Errorf("could not hash beacon state: %v", err)
		}
		if !bytes.Equal(block.StateRoot, stateRoot[:]) {
			return nil, fmt.Errorf("beacon state root is not equal to block state root: %#x != %#x", stateRoot, block.StateRoot)
		}
	}

	// We process the block's contained deposits, attestations, and other operations
	// and that may need to be stored or deleted from the beacon node's persistent storage.
	if err := c.CleanupBlockOperations(ctx, block); err != nil {
		return beaconState, fmt.Errorf("could not process block deposits, attestations, and other operations: %v", err)
	}

	log.WithField("slot", block.Slot).Info("Finished processing beacon block")
	return beaconState, nil
}

// VerifyBlockValidity cross-checks the block against the pre-processing conditions from
// Ethereum 2.0, namely:
//   The parent block with root block.parent_root has been processed and accepted.
//   The node has processed its state up to slot, block.slot - 1.
//   The Ethereum 1.0 block pointed to by the state.processed_pow_receipt_root has been processed and accepted.
//   The node's local clock time is greater than or equal to state.genesis_time + block.slot * SECONDS_PER_SLOT.
func (c *ChainService) VerifyBlockValidity(
	ctx context.Context,
	block *pb.BeaconBlock,
	beaconState *pb.BeaconState,
) error {
	if block.Slot == 0 {
		return fmt.Errorf("cannot process a genesis block: received block with slot %d",
			block.Slot)
	}
	powBlockFetcher := c.web3Service.Client().BlockByHash
	if err := b.IsValidBlock(ctx, beaconState, block,
		c.beaconDB.HasBlock, powBlockFetcher, c.genesisTime); err != nil {
		return fmt.Errorf("block does not fulfill pre-processing conditions %v", err)
	}
	return nil
}

// SaveAndBroadcastBlock stores the block in persistent storage and then broadcasts it to
// peers via p2p. Blocks which have already been saved are not processed again via p2p, which is why
// the order of operations is important in this function to prevent infinite p2p loops.
func (c *ChainService) SaveAndBroadcastBlock(ctx context.Context, block *pb.BeaconBlock) error {
	blockRoot, err := hashutil.HashBeaconBlock(block)
	if err != nil {
		return fmt.Errorf("could not tree hash incoming block: %v", err)
	}
	if err := c.beaconDB.SaveBlock(block); err != nil {
		return fmt.Errorf("failed to save block: %v", err)
	}
	if err := c.beaconDB.SaveAttestationTarget(ctx, &pb.AttestationTarget{
		Slot:       block.Slot,
		BlockRoot:  blockRoot[:],
		ParentRoot: block.ParentRoot,
	}); err != nil {
		return fmt.Errorf("failed to save attestation target: %v", err)
	}
	// Announce the new block to the network.
	c.p2p.Broadcast(ctx, &pb.BeaconBlockAnnounce{
		Hash:       blockRoot[:],
		SlotNumber: block.Slot,
	})
	return nil
}

// CleanupBlockOperations processes and cleans up any block operations relevant to the beacon node
// such as attestations, exits, and deposits. We update the latest seen attestation by validator
// in the local node's runtime, cleanup and remove pending deposits which have been included in the block
// from our node's local cache, and process validator exits and more.
func (c *ChainService) CleanupBlockOperations(ctx context.Context, block *pb.BeaconBlock) error {
	// Forward processed block to operation pool to remove individual operation from DB.
	if c.opsPoolService.IncomingProcessedBlockFeed().Send(block) == 0 {
		log.Error("Sent processed block to no subscribers")
	}

	if err := c.attsService.BatchUpdateLatestAttestation(ctx, block.Body.Attestations); err != nil {
		return fmt.Errorf("failed to update latest attestation for store: %v", err)
	}

	// Remove pending deposits from the deposit queue.
	for _, dep := range block.Body.Deposits {
		c.beaconDB.RemovePendingDeposit(ctx, dep)
	}
	return nil
}

// AdvanceState executes the Ethereum 2.0 core state transition for the beacon chain and
// updates important checkpoints and local persistent data during epoch transitions. It serves as a wrapper
// around the more low-level, core state transition function primitive.
func (c *ChainService) AdvanceState(
	ctx context.Context,
	beaconState *pb.BeaconState,
	block *pb.BeaconBlock,
) (*pb.BeaconState, error) {
	finalizedEpoch := beaconState.FinalizedEpoch
	newState, err := state.ExecuteStateTransition(
		ctx,
		beaconState,
		block,
		&state.TransitionConfig{
			VerifySignatures: false, // We disable signature verification for now.
			Logging:          true,  // We enable logging in this state transition call.
		},
	)
	if err != nil {
		return beaconState, &BlockFailedProcessingErr{err}
	}
	// Prune the block cache and helper caches on every new finalized epoch.
	if newState.FinalizedEpoch > finalizedEpoch {
		helpers.ClearAllCaches()
<<<<<<< HEAD
		b.ClearEth1DataVoteCache()
=======
>>>>>>> fda0310e
		c.beaconDB.ClearBlockCache()
	}

	log.WithField(
		"slotsSinceGenesis", newState.Slot,
	).Info("Slot transition successfully processed")

	if block != nil {
		log.WithField(
			"slotsSinceGenesis", newState.Slot,
		).Info("Block transition successfully processed")

		blockRoot, err := hashutil.HashBeaconBlock(block)
		if err != nil {
			return nil, err
		}
		// Save Historical States.
		if err := c.beaconDB.SaveHistoricalState(ctx, beaconState, blockRoot); err != nil {
			return nil, fmt.Errorf("could not save historical state: %v", err)
		}
	}

	if helpers.IsEpochEnd(newState.Slot) {
		// Save activated validators of this epoch to public key -> index DB.
		if err := c.saveValidatorIdx(newState); err != nil {
			return newState, fmt.Errorf("could not save validator index: %v", err)
		}
		// Delete exited validators of this epoch to public key -> index DB.
		if err := c.deleteValidatorIdx(newState); err != nil {
			return newState, fmt.Errorf("could not delete validator index: %v", err)
		}
		// Update FFG checkpoints in DB.
		if err := c.updateFFGCheckPts(ctx, newState); err != nil {
			return newState, fmt.Errorf("could not update FFG checkpts: %v", err)
		}
		log.WithField(
			"SlotsSinceGenesis", newState.Slot,
		).Info("Epoch transition successfully processed")
	}
	return newState, nil
}

// saveValidatorIdx saves the validators public key to index mapping in DB, these
// validators were activated from current epoch. After it saves, current epoch key
// is deleted from ActivatedValidators mapping.
func (c *ChainService) saveValidatorIdx(state *pb.BeaconState) error {
	nextEpoch := helpers.CurrentEpoch(state) + 1
	activatedValidators := validators.ActivatedValFromEpoch(nextEpoch)
	var idxNotInState []uint64
	for _, idx := range activatedValidators {
		// If for some reason the activated validator indices is not in state,
		// we skip them and save them to process for next epoch.
		if int(idx) >= len(state.ValidatorRegistry) {
			idxNotInState = append(idxNotInState, idx)
			continue
		}
		pubKey := state.ValidatorRegistry[idx].Pubkey
		if err := c.beaconDB.SaveValidatorIndex(pubKey, int(idx)); err != nil {
			return fmt.Errorf("could not save validator index: %v", err)
		}
	}
	// Since we are processing next epoch, save the can't processed validator indices
	// to the epoch after that.
	validators.InsertActivatedIndices(nextEpoch+1, idxNotInState)
	validators.DeleteActivatedVal(helpers.CurrentEpoch(state))
	return nil
}

// deleteValidatorIdx deletes the validators public key to index mapping in DB, the
// validators were exited from current epoch. After it deletes, current epoch key
// is deleted from ExitedValidators mapping.
func (c *ChainService) deleteValidatorIdx(state *pb.BeaconState) error {
	exitedValidators := validators.ExitedValFromEpoch(helpers.CurrentEpoch(state) + 1)
	for _, idx := range exitedValidators {
		pubKey := state.ValidatorRegistry[idx].Pubkey
		if err := c.beaconDB.DeleteValidatorIndex(pubKey); err != nil {
			return fmt.Errorf("could not delete validator index: %v", err)
		}
	}
	validators.DeleteExitedVal(helpers.CurrentEpoch(state))
	return nil
}<|MERGE_RESOLUTION|>--- conflicted
+++ resolved
@@ -226,10 +226,6 @@
 	// Prune the block cache and helper caches on every new finalized epoch.
 	if newState.FinalizedEpoch > finalizedEpoch {
 		helpers.ClearAllCaches()
-<<<<<<< HEAD
-		b.ClearEth1DataVoteCache()
-=======
->>>>>>> fda0310e
 		c.beaconDB.ClearBlockCache()
 	}
 
