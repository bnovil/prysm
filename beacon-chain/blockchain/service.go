// Package blockchain defines the life-cycle of the blockchain at the core of
// eth2, including processing of new blocks and attestations using casper
// proof of stake.
package blockchain

import (
	"context"
	"fmt"
	"runtime"
	"sync"
	"time"

	"github.com/pkg/errors"
	types "github.com/prysmaticlabs/eth2-types"
	ethpb "github.com/prysmaticlabs/ethereumapis/eth/v1alpha1"
	"github.com/prysmaticlabs/prysm/beacon-chain/cache"
	"github.com/prysmaticlabs/prysm/beacon-chain/cache/depositcache"
	"github.com/prysmaticlabs/prysm/beacon-chain/core/feed"
	statefeed "github.com/prysmaticlabs/prysm/beacon-chain/core/feed/state"
	"github.com/prysmaticlabs/prysm/beacon-chain/core/helpers"
	"github.com/prysmaticlabs/prysm/beacon-chain/core/state"
	"github.com/prysmaticlabs/prysm/beacon-chain/db"
	f "github.com/prysmaticlabs/prysm/beacon-chain/forkchoice"
	"github.com/prysmaticlabs/prysm/beacon-chain/forkchoice/protoarray"
	"github.com/prysmaticlabs/prysm/beacon-chain/operations/attestations"
	"github.com/prysmaticlabs/prysm/beacon-chain/operations/slashings"
	"github.com/prysmaticlabs/prysm/beacon-chain/operations/voluntaryexits"
	"github.com/prysmaticlabs/prysm/beacon-chain/p2p"
	"github.com/prysmaticlabs/prysm/beacon-chain/powchain"
	iface "github.com/prysmaticlabs/prysm/beacon-chain/state/interface"
	"github.com/prysmaticlabs/prysm/beacon-chain/state/stateV0"
	"github.com/prysmaticlabs/prysm/beacon-chain/state/stategen"
	"github.com/prysmaticlabs/prysm/cmd/beacon-chain/flags"
	"github.com/prysmaticlabs/prysm/shared/bytesutil"
	"github.com/prysmaticlabs/prysm/shared/event"
	"github.com/prysmaticlabs/prysm/shared/params"
	"github.com/prysmaticlabs/prysm/shared/slotutil"
	"github.com/sirupsen/logrus"
	"go.opencensus.io/trace"
)

// headSyncMinEpochsAfterCheckpoint defines how many epochs should elapse after known finalization
// checkpoint for head sync to be triggered.
const headSyncMinEpochsAfterCheckpoint = 128

// Service represents a service that handles the internal
// logic of managing the full PoS beacon chain.
type Service struct {
<<<<<<< HEAD
	ctx                     context.Context
	cancel                  context.CancelFunc
	beaconDB                db.HeadAccessDatabase
	depositCache            *depositcache.DepositCache
	chainStartFetcher       powchain.ChainStartFetcher
	attPool                 attestations.Pool
	slashingPool            slashings.PoolManager
	exitPool                voluntaryexits.PoolManager
	genesisTime             time.Time
	p2p                     p2p.Broadcaster
	maxRoutines             int
	head                    *head
	headLock                sync.RWMutex
	stateNotifier           statefeed.Notifier
	genesisRoot             [32]byte
	forkChoiceStore         f.ForkChoicer
	justifiedCheckpt        *ethpb.Checkpoint
	prevJustifiedCheckpt    *ethpb.Checkpoint
	bestJustifiedCheckpt    *ethpb.Checkpoint
	finalizedCheckpt        *ethpb.Checkpoint
	prevFinalizedCheckpt    *ethpb.Checkpoint
	nextEpochBoundarySlot   types.Slot
	boundaryRoots           [][32]byte
	checkpointStateCache    *cache.CheckpointStateCache
	stateGen                *stategen.State
	opsService              *attestations.Service
	initSyncBlocks          map[[32]byte]*ethpb.SignedBeaconBlock
	initSyncBlocksLock      sync.RWMutex
	justifiedBalances       []uint64
	justifiedBalancesLock   sync.RWMutex
	wsEpoch                 types.Epoch
	wsRoot                  []byte
	wsVerified              bool
	slasherAttestationsFeed *event.Feed
=======
	cfg                   *Config
	ctx                   context.Context
	cancel                context.CancelFunc
	genesisTime           time.Time
	head                  *head
	headLock              sync.RWMutex
	genesisRoot           [32]byte
	justifiedCheckpt      *ethpb.Checkpoint
	prevJustifiedCheckpt  *ethpb.Checkpoint
	bestJustifiedCheckpt  *ethpb.Checkpoint
	finalizedCheckpt      *ethpb.Checkpoint
	prevFinalizedCheckpt  *ethpb.Checkpoint
	nextEpochBoundarySlot types.Slot
	boundaryRoots         [][32]byte
	checkpointStateCache  *cache.CheckpointStateCache
	initSyncBlocks        map[[32]byte]*ethpb.SignedBeaconBlock
	initSyncBlocksLock    sync.RWMutex
	justifiedBalances     []uint64
	justifiedBalancesLock sync.RWMutex
	wsVerified            bool
>>>>>>> b2d9f9a2
}

// Config options for the service.
type Config struct {
	BeaconBlockBuf          int
	ChainStartFetcher       powchain.ChainStartFetcher
	BeaconDB                db.HeadAccessDatabase
	DepositCache            *depositcache.DepositCache
	AttPool                 attestations.Pool
	ExitPool                voluntaryexits.PoolManager
	SlashingPool            slashings.PoolManager
	P2p                     p2p.Broadcaster
	MaxRoutines             int
	StateNotifier           statefeed.Notifier
	ForkChoiceStore         f.ForkChoicer
	OpsService              *attestations.Service
	StateGen                *stategen.State
	WspBlockRoot            []byte
	WspEpoch                types.Epoch
	SlasherAttestationsFeed *event.Feed
}

// NewService instantiates a new block service instance that will
// be registered into a running beacon node.
func NewService(ctx context.Context, cfg *Config) (*Service, error) {
	ctx, cancel := context.WithCancel(ctx)
	return &Service{
<<<<<<< HEAD
		ctx:                     ctx,
		cancel:                  cancel,
		beaconDB:                cfg.BeaconDB,
		depositCache:            cfg.DepositCache,
		chainStartFetcher:       cfg.ChainStartFetcher,
		attPool:                 cfg.AttPool,
		exitPool:                cfg.ExitPool,
		slashingPool:            cfg.SlashingPool,
		p2p:                     cfg.P2p,
		maxRoutines:             cfg.MaxRoutines,
		stateNotifier:           cfg.StateNotifier,
		forkChoiceStore:         cfg.ForkChoiceStore,
		boundaryRoots:           [][32]byte{},
		checkpointStateCache:    cache.NewCheckpointStateCache(),
		opsService:              cfg.OpsService,
		stateGen:                cfg.StateGen,
		initSyncBlocks:          make(map[[32]byte]*ethpb.SignedBeaconBlock),
		justifiedBalances:       make([]uint64, 0),
		wsEpoch:                 cfg.WspEpoch,
		wsRoot:                  cfg.WspBlockRoot,
		slasherAttestationsFeed: cfg.SlasherAttestationsFeed,
=======
		cfg:                  cfg,
		ctx:                  ctx,
		cancel:               cancel,
		boundaryRoots:        [][32]byte{},
		checkpointStateCache: cache.NewCheckpointStateCache(),
		initSyncBlocks:       make(map[[32]byte]*ethpb.SignedBeaconBlock),
		justifiedBalances:    make([]uint64, 0),
>>>>>>> b2d9f9a2
	}, nil
}

// Start a blockchain service's main event loop.
func (s *Service) Start() {
	// For running initial sync with state cache, in an event of restart, we use
	// last finalized check point as start point to sync instead of head
	// state. This is because we no longer save state every slot during sync.
	cp, err := s.cfg.BeaconDB.FinalizedCheckpoint(s.ctx)
	if err != nil {
		log.Fatalf("Could not fetch finalized cp: %v", err)
	}

	r := bytesutil.ToBytes32(cp.Root)
	// Before the first finalized epoch, in the current epoch,
	// the finalized root is defined as zero hashes instead of genesis root hash.
	// We want to use genesis root to retrieve for state.
	if r == params.BeaconConfig().ZeroHash {
		genesisBlock, err := s.cfg.BeaconDB.GenesisBlock(s.ctx)
		if err != nil {
			log.Fatalf("Could not fetch finalized cp: %v", err)
		}
		if genesisBlock != nil {
			r, err = genesisBlock.Block.HashTreeRoot()
			if err != nil {
				log.Fatalf("Could not tree hash genesis block: %v", err)
			}
		}
	}
	beaconState, err := s.cfg.StateGen.StateByRoot(s.ctx, r)
	if err != nil {
		log.Fatalf("Could not fetch beacon state by root: %v", err)
	}

	// Make sure that attestation processor is subscribed and ready for state initializing event.
	attestationProcessorSubscribed := make(chan struct{}, 1)

	// If the chain has already been initialized, simply start the block processing routine.
	if beaconState != nil {
		log.Info("Blockchain data already exists in DB, initializing...")
		s.genesisTime = time.Unix(int64(beaconState.GenesisTime()), 0)
		s.cfg.OpsService.SetGenesisTime(beaconState.GenesisTime())
		if err := s.initializeChainInfo(s.ctx); err != nil {
			log.Fatalf("Could not set up chain info: %v", err)
		}

		// We start a counter to genesis, if needed.
		gState, err := s.cfg.BeaconDB.GenesisState(s.ctx)
		if err != nil {
			log.Fatalf("Could not retrieve genesis state: %v", err)
		}
		gRoot, err := gState.HashTreeRoot(s.ctx)
		if err != nil {
			log.Fatalf("Could not hash tree root genesis state: %v", err)
		}
		go slotutil.CountdownToGenesis(s.ctx, s.genesisTime, uint64(gState.NumValidators()), gRoot)

		justifiedCheckpoint, err := s.cfg.BeaconDB.JustifiedCheckpoint(s.ctx)
		if err != nil {
			log.Fatalf("Could not get justified checkpoint: %v", err)
		}
		finalizedCheckpoint, err := s.cfg.BeaconDB.FinalizedCheckpoint(s.ctx)
		if err != nil {
			log.Fatalf("Could not get finalized checkpoint: %v", err)
		}

		// Resume fork choice.
		s.justifiedCheckpt = stateV0.CopyCheckpoint(justifiedCheckpoint)
		if err := s.cacheJustifiedStateBalances(s.ctx, s.ensureRootNotZeros(bytesutil.ToBytes32(s.justifiedCheckpt.Root))); err != nil {
			log.Fatalf("Could not cache justified state balances: %v", err)
		}
		s.prevJustifiedCheckpt = stateV0.CopyCheckpoint(justifiedCheckpoint)
		s.bestJustifiedCheckpt = stateV0.CopyCheckpoint(justifiedCheckpoint)
		s.finalizedCheckpt = stateV0.CopyCheckpoint(finalizedCheckpoint)
		s.prevFinalizedCheckpt = stateV0.CopyCheckpoint(finalizedCheckpoint)
		s.resumeForkChoice(justifiedCheckpoint, finalizedCheckpoint)

		ss, err := helpers.StartSlot(s.finalizedCheckpt.Epoch)
		if err != nil {
			log.Fatalf("Could not get start slot of finalized epoch: %v", err)
		}
		h := s.headBlock().Block
		if h.Slot > ss {
			log.WithFields(logrus.Fields{
				"startSlot": ss,
				"endSlot":   h.Slot,
			}).Info("Loading blocks to fork choice store, this may take a while.")
			if err := s.fillInForkChoiceMissingBlocks(s.ctx, h, s.finalizedCheckpt, s.justifiedCheckpt); err != nil {
				log.Fatalf("Could not fill in fork choice store missing blocks: %v", err)
			}
		}

		if err := s.VerifyWeakSubjectivityRoot(s.ctx); err != nil {
			// Exit run time if the node failed to verify weak subjectivity checkpoint.
			log.Fatalf("Could not verify weak subjectivity checkpoint: %v", err)
		}

		s.cfg.StateNotifier.StateFeed().Send(&feed.Event{
			Type: statefeed.Initialized,
			Data: &statefeed.InitializedData{
				StartTime:             s.genesisTime,
				GenesisValidatorsRoot: beaconState.GenesisValidatorRoot(),
			},
		})
	} else {
		log.Info("Waiting to reach the validator deposit threshold to start the beacon chain...")
		if s.cfg.ChainStartFetcher == nil {
			log.Fatal("Not configured web3Service for POW chain")
			return // return need for TestStartUninitializedChainWithoutConfigPOWChain.
		}
		go func() {
			stateChannel := make(chan *feed.Event, 1)
			stateSub := s.cfg.StateNotifier.StateFeed().Subscribe(stateChannel)
			defer stateSub.Unsubscribe()
			<-attestationProcessorSubscribed
			for {
				select {
				case event := <-stateChannel:
					if event.Type == statefeed.ChainStarted {
						data, ok := event.Data.(*statefeed.ChainStartedData)
						if !ok {
							log.Error("event data is not type *statefeed.ChainStartedData")
							return
						}
						log.WithField("starttime", data.StartTime).Debug("Received chain start event")
						s.processChainStartTime(s.ctx, data.StartTime)
						return
					}
				case <-s.ctx.Done():
					log.Debug("Context closed, exiting goroutine")
					return
				case err := <-stateSub.Err():
					log.WithError(err).Error("Subscription to state notifier failed")
					return
				}
			}
		}()
	}

	go s.processAttestationsRoutine(attestationProcessorSubscribed)
}

// processChainStartTime initializes a series of deposits from the ChainStart deposits in the eth1
// deposit contract, initializes the beacon chain's state, and kicks off the beacon chain.
func (s *Service) processChainStartTime(ctx context.Context, genesisTime time.Time) {
	preGenesisState := s.cfg.ChainStartFetcher.PreGenesisState()
	initializedState, err := s.initializeBeaconChain(ctx, genesisTime, preGenesisState, s.cfg.ChainStartFetcher.ChainStartEth1Data())
	if err != nil {
		log.Fatalf("Could not initialize beacon chain: %v", err)
	}
	// We start a counter to genesis, if needed.
	gRoot, err := initializedState.HashTreeRoot(s.ctx)
	if err != nil {
		log.Fatalf("Could not hash tree root genesis state: %v", err)
	}
	go slotutil.CountdownToGenesis(ctx, genesisTime, uint64(initializedState.NumValidators()), gRoot)

	// We send out a state initialized event to the rest of the services
	// running in the beacon node.
	s.cfg.StateNotifier.StateFeed().Send(&feed.Event{
		Type: statefeed.Initialized,
		Data: &statefeed.InitializedData{
			StartTime:             genesisTime,
			GenesisValidatorsRoot: initializedState.GenesisValidatorRoot(),
		},
	})
}

// initializes the state and genesis block of the beacon chain to persistent storage
// based on a genesis timestamp value obtained from the ChainStart event emitted
// by the ETH1.0 Deposit Contract and the POWChain service of the node.
func (s *Service) initializeBeaconChain(
	ctx context.Context,
	genesisTime time.Time,
	preGenesisState iface.BeaconState,
	eth1data *ethpb.Eth1Data) (iface.BeaconState, error) {
	ctx, span := trace.StartSpan(ctx, "beacon-chain.Service.initializeBeaconChain")
	defer span.End()
	s.genesisTime = genesisTime
	unixTime := uint64(genesisTime.Unix())

	genesisState, err := state.OptimizedGenesisBeaconState(unixTime, preGenesisState, eth1data)
	if err != nil {
		return nil, errors.Wrap(err, "could not initialize genesis state")
	}

	if err := s.saveGenesisData(ctx, genesisState); err != nil {
		return nil, errors.Wrap(err, "could not save genesis data")
	}

	log.Info("Initialized beacon chain genesis state")

	// Clear out all pre-genesis data now that the state is initialized.
	s.cfg.ChainStartFetcher.ClearPreGenesisData()

	// Update committee shuffled indices for genesis epoch.
	if err := helpers.UpdateCommitteeCache(genesisState, 0 /* genesis epoch */); err != nil {
		return nil, err
	}
	if err := helpers.UpdateProposerIndicesInCache(genesisState); err != nil {
		return nil, err
	}

	s.cfg.OpsService.SetGenesisTime(genesisState.GenesisTime())

	return genesisState, nil
}

// Stop the blockchain service's main event loop and associated goroutines.
func (s *Service) Stop() error {
	defer s.cancel()

	if s.cfg.StateGen != nil && s.head != nil && s.head.state != nil {
		if err := s.cfg.StateGen.ForceCheckpoint(s.ctx, s.head.state.FinalizedCheckpoint().Root); err != nil {
			return err
		}
	}

	// Save initial sync cached blocks to the DB before stop.
	return s.cfg.BeaconDB.SaveBlocks(s.ctx, s.getInitSyncBlocks())
}

// Status always returns nil unless there is an error condition that causes
// this service to be unhealthy.
func (s *Service) Status() error {
	if s.genesisRoot == params.BeaconConfig().ZeroHash {
		return errors.New("genesis state has not been created")
	}
	if runtime.NumGoroutine() > s.cfg.MaxRoutines {
		return fmt.Errorf("too many goroutines %d", runtime.NumGoroutine())
	}
	return nil
}

// This gets called when beacon chain is first initialized to save genesis data (state, block, and more) in db.
func (s *Service) saveGenesisData(ctx context.Context, genesisState iface.BeaconState) error {
	if err := s.cfg.BeaconDB.SaveGenesisData(ctx, genesisState); err != nil {
		return errors.Wrap(err, "could not save genesis data")
	}
	genesisBlk, err := s.cfg.BeaconDB.GenesisBlock(ctx)
	if err != nil || genesisBlk == nil {
		return fmt.Errorf("could not load genesis block: %v", err)
	}
	genesisBlkRoot, err := genesisBlk.Block.HashTreeRoot()
	if err != nil {
		return errors.Wrap(err, "could not get genesis block root")
	}

	s.genesisRoot = genesisBlkRoot
	s.cfg.StateGen.SaveFinalizedState(0 /*slot*/, genesisBlkRoot, genesisState)

	// Finalized checkpoint at genesis is a zero hash.
	genesisCheckpoint := genesisState.FinalizedCheckpoint()

	s.justifiedCheckpt = stateV0.CopyCheckpoint(genesisCheckpoint)
	if err := s.cacheJustifiedStateBalances(ctx, genesisBlkRoot); err != nil {
		return err
	}
	s.prevJustifiedCheckpt = stateV0.CopyCheckpoint(genesisCheckpoint)
	s.bestJustifiedCheckpt = stateV0.CopyCheckpoint(genesisCheckpoint)
	s.finalizedCheckpt = stateV0.CopyCheckpoint(genesisCheckpoint)
	s.prevFinalizedCheckpt = stateV0.CopyCheckpoint(genesisCheckpoint)

	if err := s.cfg.ForkChoiceStore.ProcessBlock(ctx,
		genesisBlk.Block.Slot,
		genesisBlkRoot,
		params.BeaconConfig().ZeroHash,
		[32]byte{},
		genesisCheckpoint.Epoch,
		genesisCheckpoint.Epoch); err != nil {
		log.Fatalf("Could not process genesis block for fork choice: %v", err)
	}

	s.setHead(genesisBlkRoot, genesisBlk, genesisState)
	return nil
}

// This gets called to initialize chain info variables using the finalized checkpoint stored in DB
func (s *Service) initializeChainInfo(ctx context.Context) error {
	genesisBlock, err := s.cfg.BeaconDB.GenesisBlock(ctx)
	if err != nil {
		return errors.Wrap(err, "could not get genesis block from db")
	}
	if genesisBlock == nil {
		return errors.New("no genesis block in db")
	}
	genesisBlkRoot, err := genesisBlock.Block.HashTreeRoot()
	if err != nil {
		return errors.Wrap(err, "could not get signing root of genesis block")
	}
	s.genesisRoot = genesisBlkRoot

	finalized, err := s.cfg.BeaconDB.FinalizedCheckpoint(ctx)
	if err != nil {
		return errors.Wrap(err, "could not get finalized checkpoint from db")
	}
	if finalized == nil {
		// This should never happen. At chain start, the finalized checkpoint
		// would be the genesis state and block.
		return errors.New("no finalized epoch in the database")
	}
	finalizedRoot := s.ensureRootNotZeros(bytesutil.ToBytes32(finalized.Root))
	var finalizedState iface.BeaconState

	finalizedState, err = s.cfg.StateGen.Resume(ctx)
	if err != nil {
		return errors.Wrap(err, "could not get finalized state from db")
	}

	if flags.Get().HeadSync {
		headBlock, err := s.cfg.BeaconDB.HeadBlock(ctx)
		if err != nil {
			return errors.Wrap(err, "could not retrieve head block")
		}
		headEpoch := helpers.SlotToEpoch(headBlock.Block.Slot)
		var epochsSinceFinality types.Epoch
		if headEpoch > finalized.Epoch {
			epochsSinceFinality = headEpoch - finalized.Epoch
		}
		// Head sync when node is far enough beyond known finalized epoch,
		// this becomes really useful during long period of non-finality.
		if epochsSinceFinality >= headSyncMinEpochsAfterCheckpoint {
			headRoot, err := headBlock.Block.HashTreeRoot()
			if err != nil {
				return errors.Wrap(err, "could not hash head block")
			}
			finalizedState, err := s.cfg.StateGen.Resume(ctx)
			if err != nil {
				return errors.Wrap(err, "could not get finalized state from db")
			}
			log.Infof("Regenerating state from the last checkpoint at slot %d to current head slot of %d."+
				"This process may take a while, please wait.", finalizedState.Slot(), headBlock.Block.Slot)
			headState, err := s.cfg.StateGen.StateByRoot(ctx, headRoot)
			if err != nil {
				return errors.Wrap(err, "could not retrieve head state")
			}
			s.setHead(headRoot, headBlock, headState)
			return nil
		} else {
			log.Warnf("Finalized checkpoint at slot %d is too close to the current head slot, "+
				"resetting head from the checkpoint ('--%s' flag is ignored).",
				finalizedState.Slot(), flags.HeadSync.Name)
		}
	}

	finalizedBlock, err := s.cfg.BeaconDB.Block(ctx, finalizedRoot)
	if err != nil {
		return errors.Wrap(err, "could not get finalized block from db")
	}

	if finalizedState == nil || finalizedBlock == nil {
		return errors.New("finalized state and block can't be nil")
	}
	s.setHead(finalizedRoot, finalizedBlock, finalizedState)

	return nil
}

// This is called when a client starts from non-genesis slot. This passes last justified and finalized
// information to fork choice service to initializes fork choice store.
func (s *Service) resumeForkChoice(justifiedCheckpoint, finalizedCheckpoint *ethpb.Checkpoint) {
	store := protoarray.New(justifiedCheckpoint.Epoch, finalizedCheckpoint.Epoch, bytesutil.ToBytes32(finalizedCheckpoint.Root))
	s.cfg.ForkChoiceStore = store
}

// This returns true if block has been processed before. Two ways to verify the block has been processed:
// 1.) Check fork choice store.
// 2.) Check DB.
// Checking 1.) is ten times faster than checking 2.)
func (s *Service) hasBlock(ctx context.Context, root [32]byte) bool {
	if s.cfg.ForkChoiceStore.HasNode(root) {
		return true
	}

	return s.cfg.BeaconDB.HasBlock(ctx, root)
}<|MERGE_RESOLUTION|>--- conflicted
+++ resolved
@@ -46,42 +46,6 @@
 // Service represents a service that handles the internal
 // logic of managing the full PoS beacon chain.
 type Service struct {
-<<<<<<< HEAD
-	ctx                     context.Context
-	cancel                  context.CancelFunc
-	beaconDB                db.HeadAccessDatabase
-	depositCache            *depositcache.DepositCache
-	chainStartFetcher       powchain.ChainStartFetcher
-	attPool                 attestations.Pool
-	slashingPool            slashings.PoolManager
-	exitPool                voluntaryexits.PoolManager
-	genesisTime             time.Time
-	p2p                     p2p.Broadcaster
-	maxRoutines             int
-	head                    *head
-	headLock                sync.RWMutex
-	stateNotifier           statefeed.Notifier
-	genesisRoot             [32]byte
-	forkChoiceStore         f.ForkChoicer
-	justifiedCheckpt        *ethpb.Checkpoint
-	prevJustifiedCheckpt    *ethpb.Checkpoint
-	bestJustifiedCheckpt    *ethpb.Checkpoint
-	finalizedCheckpt        *ethpb.Checkpoint
-	prevFinalizedCheckpt    *ethpb.Checkpoint
-	nextEpochBoundarySlot   types.Slot
-	boundaryRoots           [][32]byte
-	checkpointStateCache    *cache.CheckpointStateCache
-	stateGen                *stategen.State
-	opsService              *attestations.Service
-	initSyncBlocks          map[[32]byte]*ethpb.SignedBeaconBlock
-	initSyncBlocksLock      sync.RWMutex
-	justifiedBalances       []uint64
-	justifiedBalancesLock   sync.RWMutex
-	wsEpoch                 types.Epoch
-	wsRoot                  []byte
-	wsVerified              bool
-	slasherAttestationsFeed *event.Feed
-=======
 	cfg                   *Config
 	ctx                   context.Context
 	cancel                context.CancelFunc
@@ -102,7 +66,6 @@
 	justifiedBalances     []uint64
 	justifiedBalancesLock sync.RWMutex
 	wsVerified            bool
->>>>>>> b2d9f9a2
 }
 
 // Config options for the service.
@@ -130,29 +93,6 @@
 func NewService(ctx context.Context, cfg *Config) (*Service, error) {
 	ctx, cancel := context.WithCancel(ctx)
 	return &Service{
-<<<<<<< HEAD
-		ctx:                     ctx,
-		cancel:                  cancel,
-		beaconDB:                cfg.BeaconDB,
-		depositCache:            cfg.DepositCache,
-		chainStartFetcher:       cfg.ChainStartFetcher,
-		attPool:                 cfg.AttPool,
-		exitPool:                cfg.ExitPool,
-		slashingPool:            cfg.SlashingPool,
-		p2p:                     cfg.P2p,
-		maxRoutines:             cfg.MaxRoutines,
-		stateNotifier:           cfg.StateNotifier,
-		forkChoiceStore:         cfg.ForkChoiceStore,
-		boundaryRoots:           [][32]byte{},
-		checkpointStateCache:    cache.NewCheckpointStateCache(),
-		opsService:              cfg.OpsService,
-		stateGen:                cfg.StateGen,
-		initSyncBlocks:          make(map[[32]byte]*ethpb.SignedBeaconBlock),
-		justifiedBalances:       make([]uint64, 0),
-		wsEpoch:                 cfg.WspEpoch,
-		wsRoot:                  cfg.WspBlockRoot,
-		slasherAttestationsFeed: cfg.SlasherAttestationsFeed,
-=======
 		cfg:                  cfg,
 		ctx:                  ctx,
 		cancel:               cancel,
@@ -160,7 +100,6 @@
 		checkpointStateCache: cache.NewCheckpointStateCache(),
 		initSyncBlocks:       make(map[[32]byte]*ethpb.SignedBeaconBlock),
 		justifiedBalances:    make([]uint64, 0),
->>>>>>> b2d9f9a2
 	}, nil
 }
 
