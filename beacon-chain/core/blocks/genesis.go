// Package blocks contains block processing libraries according to
// the eth2spec.
package blocks

import (
	ethpb "github.com/prysmaticlabs/ethereumapis/eth/v1alpha1"
	"github.com/prysmaticlabs/prysm/shared/bytesutil"
	"github.com/prysmaticlabs/prysm/shared/params"
)

// NewGenesisBlock returns the canonical, genesis block for the beacon chain protocol.
func NewGenesisBlock(stateRoot []byte) *ethpb.SignedBeaconBlock {
	zeroHash := params.BeaconConfig().ZeroHash[:]
<<<<<<< HEAD
	lb := make([][]byte, 8)
	for i := range lb {
		lb[i] = make([]byte, 32)
=======
	logsBloom := make([][]byte, 8)
	for i := 0; i < len(logsBloom); i++ {
		logsBloom[i] = params.BeaconConfig().ZeroHash[:]
>>>>>>> 71cc60e1
	}
	block := &ethpb.SignedBeaconBlock{
		Block: &ethpb.BeaconBlock{
			ParentRoot: zeroHash,
			StateRoot:  bytesutil.PadTo(stateRoot, 32),
			Body: &ethpb.BeaconBlockBody{
				RandaoReveal: make([]byte, 96),
				Eth1Data: &ethpb.Eth1Data{
					DepositRoot: make([]byte, 32),
					BlockHash:   make([]byte, 32),
				},
				Graffiti: make([]byte, 32),
				ApplicationPayload: &ethpb.ApplicationPayload{
					BlockHash:    make([]byte, 32),
					Coinbase:     make([]byte, 20),
					StateRoot:    make([]byte, 32),
					GasLimit:     0,
					GasUsed:      0,
					ReceiptRoot:  make([]byte, 32),
<<<<<<< HEAD
					LogsBloom:    lb,
=======
					LogsBloom:    logsBloom,
>>>>>>> 71cc60e1
					Transactions: make([]*ethpb.Transaction, 0),
				},
			},
		},
		Signature: params.BeaconConfig().EmptySignature[:],
	}
	return block
}<|MERGE_RESOLUTION|>--- conflicted
+++ resolved
@@ -11,15 +11,9 @@
 // NewGenesisBlock returns the canonical, genesis block for the beacon chain protocol.
 func NewGenesisBlock(stateRoot []byte) *ethpb.SignedBeaconBlock {
 	zeroHash := params.BeaconConfig().ZeroHash[:]
-<<<<<<< HEAD
-	lb := make([][]byte, 8)
-	for i := range lb {
-		lb[i] = make([]byte, 32)
-=======
 	logsBloom := make([][]byte, 8)
 	for i := 0; i < len(logsBloom); i++ {
 		logsBloom[i] = params.BeaconConfig().ZeroHash[:]
->>>>>>> 71cc60e1
 	}
 	block := &ethpb.SignedBeaconBlock{
 		Block: &ethpb.BeaconBlock{
@@ -39,11 +33,7 @@
 					GasLimit:     0,
 					GasUsed:      0,
 					ReceiptRoot:  make([]byte, 32),
-<<<<<<< HEAD
-					LogsBloom:    lb,
-=======
 					LogsBloom:    logsBloom,
->>>>>>> 71cc60e1
 					Transactions: make([]*ethpb.Transaction, 0),
 				},
 			},
