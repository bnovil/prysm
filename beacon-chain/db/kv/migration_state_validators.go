package kv

import (
	"bytes"
	"context"
	"fmt"

	"github.com/ethereum/go-ethereum/common/hexutil"
	"github.com/golang/snappy"
	"github.com/pkg/errors"
	v1alpha1 "github.com/prysmaticlabs/prysm/proto/prysm/v1alpha1"
	"github.com/prysmaticlabs/prysm/shared/featureconfig"
	"github.com/prysmaticlabs/prysm/shared/progressutil"
	bolt "go.etcd.io/bbolt"
)

const batchSize = 10

var migrationStateValidatorsKey = []byte("migration_state_validator")

func migrateStateValidators(ctx context.Context, db *bolt.DB) error {
	migrateDB := false
	if updateErr := db.View(func(tx *bolt.Tx) error {
		mb := tx.Bucket(migrationsBucket)
		// feature flag is not enabled
		// - migration is complete, don't migrate the DB but warn that this will work as if the flag is enabled.
		// - migration is not complete, don't migrate the DB.
		if !featureconfig.Get().EnableHistoricalSpaceRepresentation {
			b := mb.Get(migrationStateValidatorsKey)
			if bytes.Equal(b, migrationCompleted) {
				log.Warning("migration of historical states already completed. The node will work as if --enable-historical-state-representation=true.")
				return nil
			} else {
				return nil
			}
		}

		// if the migration flag is enabled (checked in the above condition)
		//  and if migration is complete, don't migrate again.
		if b := mb.Get(migrationStateValidatorsKey); bytes.Equal(b, migrationCompleted) {
			return nil
		}

		// migrate flag is enabled and DB is not migrated yet
		migrateDB = true
		return nil
	}); updateErr != nil {
		log.WithError(updateErr).Errorf("could not migrate bucket: %s", stateBucket)
		return updateErr
	}

	// do not migrate the DB
	if !migrateDB {
		return nil
	}

	log.Infof("Performing a one-time migration to a more efficient database schema for %s. It will take few minutes", stateBucket)

	// get all the keys to migrate
	var keys [][]byte
	if err := db.Update(func(tx *bolt.Tx) error {
		stateBkt := tx.Bucket(stateBucket)
		if stateBkt == nil {
			return nil
		}
		k, err := stateBucketKeys(stateBkt)
		if err != nil {
			return err
		}
		keys = k
		return nil
	}); err != nil {
		return err
	}
	log.Infof("total keys = %d", len(keys))

	// prepare the progress bar with the total count of the keys to migrate
	bar := progressutil.InitializeProgressBar(len(keys), "Migrating state validators to new schema.")

	batchNo := 0
	for batchIndex := 0; batchIndex < len(keys); batchIndex += batchSize {
		if err := db.Update(func(tx *bolt.Tx) error {
			//create the source and destination buckets
			stateBkt := tx.Bucket(stateBucket)
			if stateBkt == nil {
				return nil
			}
			valBkt := tx.Bucket(stateValidatorsBucket)
			if valBkt == nil {
				return nil
			}
			indexBkt := tx.Bucket(blockRootValidatorHashesBucket)
			if indexBkt == nil {
				return nil
			}

			// migrate the key values for this batch
			cursor := stateBkt.Cursor()
			count := 0
			index := batchIndex
			for _, v := cursor.Seek(keys[index]); count < batchSize && index < len(keys); _, v = cursor.Next() {
				enc, err := snappy.Decode(nil, v)
				if err != nil {
					return err
				}
<<<<<<< HEAD
				switch {
				case hasAltairKey(enc):
					protoState := &v1alpha1.BeaconStateAltair{}
					if err := protoState.UnmarshalSSZ(enc[len(altairKey):]); err != nil {
						return errors.Wrap(err, "failed to unmarshal encoding for altair")
=======

				// no validators in state to migrate
				if len(state.Validators) == 0 {
					return fmt.Errorf("no validator entries in state key 0x%s", hexutil.Encode(keys[index]))
				}

				// move all the validators in this state registry out to a new bucket.
				var validatorKeys []byte
				for _, val := range state.Validators {
					valBytes, encodeErr := encode(ctx, val)
					if encodeErr != nil {
						return encodeErr
>>>>>>> 7a9c717a
					}
					// no validators in state to migrate
					if len(protoState.Validators) == 0 {
						continue
					}
					validatorKeys, insertErr := insertValidatorHashes(ctx, protoState.Validators, valBkt)
					if insertErr != nil {
						return insertErr
					}
					// add the validator entry keys for a given block root.
					compValidatorKeys := snappy.Encode(nil, validatorKeys)
					idxErr := indexBkt.Put(keys[index], compValidatorKeys)
					if idxErr != nil {
						return idxErr
					}
					// zero the validator entries in BeaconState object .
					protoState.Validators = make([]*v1alpha1.Validator, 0)
					rawObj, err := protoState.MarshalSSZ()
					if err != nil {
						return err
					}
					stateBytes := snappy.Encode(nil, append(altairKey, rawObj...))
					if stateErr := stateBkt.Put(keys[index], stateBytes); stateErr != nil {
						return stateErr
					}
				default:
					protoState := &v1alpha1.BeaconState{}
					if err := protoState.UnmarshalSSZ(enc); err != nil {
						return errors.Wrap(err, "failed to unmarshal encoding for phase0")
					}
					// no validators in state to migrate
					if len(protoState.Validators) == 0 {
						continue
					}
					validatorKeys, insertErr := insertValidatorHashes(ctx, protoState.Validators, valBkt)
					if insertErr != nil {
						return insertErr
					}
					// add the validator entry keys for a given block root.
					compValidatorKeys := snappy.Encode(nil, validatorKeys)
					idxErr := indexBkt.Put(keys[index], compValidatorKeys)
					if idxErr != nil {
						return idxErr
					}
					// zero the validator entries in BeaconState object .
					protoState.Validators = make([]*v1alpha1.Validator, 0)
					stateBytes, err := encode(ctx, protoState)
					if err != nil {
						return err
					}
					if stateErr := stateBkt.Put(keys[index], stateBytes); stateErr != nil {
						return stateErr
					}
				}
				count++
				index++

				if barErr := bar.Add(1); barErr != nil {
					return barErr
				}
			}

			return nil
		}); err != nil {
			return err
		}
		batchNo++
	}

	// set the migration entry to done
	if err := db.Update(func(tx *bolt.Tx) error {
		mb := tx.Bucket(migrationsBucket)
		if mb == nil {
			return nil
		}
		return mb.Put(migrationStateValidatorsKey, migrationCompleted)
	}); err != nil {
		return err
	}
	log.Infof("migration done for bucket %s.", stateBucket)
	return nil
}

func stateBucketKeys(stateBucket *bolt.Bucket) ([][]byte, error) {
	var keys [][]byte
	if err := stateBucket.ForEach(func(pubKey, v []byte) error {
		keys = append(keys, pubKey)
		return nil
	}); err != nil {
		return nil, err
	}
	return keys, nil
}

func insertValidatorHashes(ctx context.Context, validators []*v1alpha1.Validator, valBkt *bolt.Bucket) ([]byte, error) {
	// move all the validators in this state registry out to a new bucket.
	var validatorKeys []byte
	for _, val := range validators {
		valBytes, encodeErr := encode(ctx, val)
		if encodeErr != nil {
			return nil, encodeErr
		}

		// create the unique hash for that validator entry.
		hash, hashErr := val.HashTreeRoot()
		if hashErr != nil {
			return nil, hashErr
		}

		// add the validator in the stateValidatorsBucket, if it is not present.
		if valEntry := valBkt.Get(hash[:]); valEntry == nil {
			if putErr := valBkt.Put(hash[:], valBytes); putErr != nil {
				return nil, putErr
			}
		}

		// note down the pointer of the stateValidatorsBucket.
		validatorKeys = append(validatorKeys, hash[:]...)
	}
	return validatorKeys, nil
}<|MERGE_RESOLUTION|>--- conflicted
+++ resolved
@@ -103,30 +103,15 @@
 				if err != nil {
 					return err
 				}
-<<<<<<< HEAD
 				switch {
 				case hasAltairKey(enc):
 					protoState := &v1alpha1.BeaconStateAltair{}
 					if err := protoState.UnmarshalSSZ(enc[len(altairKey):]); err != nil {
 						return errors.Wrap(err, "failed to unmarshal encoding for altair")
-=======
-
-				// no validators in state to migrate
-				if len(state.Validators) == 0 {
-					return fmt.Errorf("no validator entries in state key 0x%s", hexutil.Encode(keys[index]))
-				}
-
-				// move all the validators in this state registry out to a new bucket.
-				var validatorKeys []byte
-				for _, val := range state.Validators {
-					valBytes, encodeErr := encode(ctx, val)
-					if encodeErr != nil {
-						return encodeErr
->>>>>>> 7a9c717a
 					}
 					// no validators in state to migrate
 					if len(protoState.Validators) == 0 {
-						continue
+						return fmt.Errorf("no validator entries in state key 0x%s", hexutil.Encode(keys[index]))
 					}
 					validatorKeys, insertErr := insertValidatorHashes(ctx, protoState.Validators, valBkt)
 					if insertErr != nil {
@@ -155,7 +140,7 @@
 					}
 					// no validators in state to migrate
 					if len(protoState.Validators) == 0 {
-						continue
+						return fmt.Errorf("no validator entries in state key 0x%s", hexutil.Encode(keys[index]))
 					}
 					validatorKeys, insertErr := insertValidatorHashes(ctx, protoState.Validators, valBkt)
 					if insertErr != nil {
