--- conflicted
+++ resolved
@@ -71,11 +71,7 @@
 	return nil
 }
 
-<<<<<<< HEAD
-// BroadcastAttestation broadcasts an attestation to the p2p network, the message is assumed to be
-=======
 // BroadcastSyncCommitteeMessage broadcasts a sync committee message to the p2p network, the message is assumed to be
->>>>>>> 4d02329c
 // broadcasted to the current fork.
 func (s *Service) BroadcastSyncCommitteeMessage(ctx context.Context, subnet uint64, sMsg *ethpb.SyncCommitteeMessage) error {
 	ctx, span := trace.StartSpan(ctx, "p2p.BroadcastSyncCommitteeMessage")
