package p2p

import (
	"context"
	"math"
	"reflect"
	"strings"
	"time"

	pubsub "github.com/libp2p/go-libp2p-pubsub"
	"github.com/libp2p/go-libp2p/core/peer"
	"github.com/pkg/errors"
	"github.com/prysmaticlabs/prysm/v3/beacon-chain/core/helpers"
	coreTime "github.com/prysmaticlabs/prysm/v3/beacon-chain/core/time"
	"github.com/prysmaticlabs/prysm/v3/config/params"
	"github.com/sirupsen/logrus"
)

const (
	// beaconBlockWeight specifies the scoring weight that we apply to
	// our beacon block topic.
	beaconBlockWeight = 0.8
	// aggregateWeight specifies the scoring weight that we apply to
	// our aggregate topic.
	aggregateWeight = 0.5
	// syncContributionWeight specifies the scoring weight that we apply to
	// our sync contribution topic.
	syncContributionWeight = 0.2
	// attestationTotalWeight specifies the scoring weight that we apply to
	// our attestation subnet topic.
	attestationTotalWeight = 1
	// syncCommitteesTotalWeight specifies the scoring weight that we apply to
	// our sync subnet topic.
	syncCommitteesTotalWeight = 0.4
	// attesterSlashingWeight specifies the scoring weight that we apply to
	// our attester slashing topic.
	attesterSlashingWeight = 0.05
	// proposerSlashingWeight specifies the scoring weight that we apply to
	// our proposer slashing topic.
	proposerSlashingWeight = 0.05
	// voluntaryExitWeight specifies the scoring weight that we apply to
	// our voluntary exit topic.
	voluntaryExitWeight = 0.05
	// blsToExecutionChangeWeight specifies the scoring weight that we apply to
	// our bls to execution topic.
	blsToExecutionChangeWeight = 0.05

	// maxInMeshScore describes the max score a peer can attain from being in the mesh.
	maxInMeshScore = 10
	// maxFirstDeliveryScore describes the max score a peer can obtain from first deliveries.
	maxFirstDeliveryScore = 40

	// decayToZero specifies the terminal value that we will use when decaying
	// a value.
	decayToZero = 0.01

	// dampeningFactor reduces the amount by which the various thresholds and caps are created.
	dampeningFactor = 90
)

var (
	// a bool to check if we enable scoring for messages in the mesh sent for near first deliveries.
	meshDeliveryIsScored = false

	// Defines the variables representing the different time periods.
	oneHundredEpochs   = 100 * oneEpochDuration()
	invalidDecayPeriod = 50 * oneEpochDuration()
	twentyEpochs       = 20 * oneEpochDuration()
	tenEpochs          = 10 * oneEpochDuration()
)

func peerScoringParams() (*pubsub.PeerScoreParams, *pubsub.PeerScoreThresholds) {
	thresholds := &pubsub.PeerScoreThresholds{
		GossipThreshold:             -4000,
		PublishThreshold:            -8000,
		GraylistThreshold:           -16000,
		AcceptPXThreshold:           100,
		OpportunisticGraftThreshold: 5,
	}
	scoreParams := &pubsub.PeerScoreParams{
		Topics:        make(map[string]*pubsub.TopicScoreParams),
		TopicScoreCap: 32.72,
		AppSpecificScore: func(p peer.ID) float64 {
			return 0
		},
		AppSpecificWeight:           1,
		IPColocationFactorWeight:    -35.11,
		IPColocationFactorThreshold: 10,
		IPColocationFactorWhitelist: nil,
		BehaviourPenaltyWeight:      -15.92,
		BehaviourPenaltyThreshold:   6,
		BehaviourPenaltyDecay:       scoreDecay(tenEpochs),
		DecayInterval:               oneSlotDuration(),
		DecayToZero:                 decayToZero,
		RetainScore:                 oneHundredEpochs,
	}
	return scoreParams, thresholds
}

func (s *Service) topicScoreParams(topic string) (*pubsub.TopicScoreParams, error) {
	activeValidators, err := s.retrieveActiveValidators()
	if err != nil {
		return nil, err
	}
	switch {
	case strings.Contains(topic, GossipBlockMessage):
		return defaultBlockTopicParams(), nil
	case strings.Contains(topic, GossipAggregateAndProofMessage):
		return defaultAggregateTopicParams(activeValidators), nil
	case strings.Contains(topic, GossipAttestationMessage):
		return defaultAggregateSubnetTopicParams(activeValidators), nil
	case strings.Contains(topic, GossipSyncCommitteeMessage):
		return defaultSyncSubnetTopicParams(activeValidators), nil
	case strings.Contains(topic, GossipContributionAndProofMessage):
		return defaultSyncContributionTopicParams(), nil
	case strings.Contains(topic, GossipExitMessage):
		return defaultVoluntaryExitTopicParams(), nil
	case strings.Contains(topic, GossipProposerSlashingMessage):
		return defaultProposerSlashingTopicParams(), nil
	case strings.Contains(topic, GossipAttesterSlashingMessage):
		return defaultAttesterSlashingTopicParams(), nil
	case strings.Contains(topic, GossipBlsToExecutionChangeMessage):
		return defaultBlsToExecutionChangeTopicParams(), nil
	default:
		return nil, errors.Errorf("unrecognized topic provided for parameter registration: %s", topic)
	}
}

func (s *Service) retrieveActiveValidators() (uint64, error) {
	if s.activeValidatorCount != 0 {
		return s.activeValidatorCount, nil
	}
	rt := s.cfg.DB.LastArchivedRoot(s.ctx)
	if rt == params.BeaconConfig().ZeroHash {
		genState, err := s.cfg.DB.GenesisState(s.ctx)
		if err != nil {
			return 0, err
		}
		if genState == nil || genState.IsNil() {
			return 0, errors.New("no genesis state exists")
		}
		activeVals, err := helpers.ActiveValidatorCount(context.Background(), genState, coreTime.CurrentEpoch(genState))
		if err != nil {
			return 0, err
		}
		// Cache active validator count
		s.activeValidatorCount = activeVals
		return activeVals, nil
	}
	bState, err := s.cfg.DB.State(s.ctx, rt)
	if err != nil {
		return 0, err
	}
	if bState == nil || bState.IsNil() {
		return 0, errors.Errorf("no state with root %#x exists", rt)
	}
	activeVals, err := helpers.ActiveValidatorCount(context.Background(), bState, coreTime.CurrentEpoch(bState))
	if err != nil {
		return 0, err
	}
	// Cache active validator count
	s.activeValidatorCount = activeVals
	return activeVals, nil
}

// Based on the lighthouse parameters.
// https://gist.github.com/blacktemplar/5c1862cb3f0e32a1a7fb0b25e79e6e2c

func defaultBlockTopicParams() *pubsub.TopicScoreParams {
	decayEpoch := time.Duration(5)
	blocksPerEpoch := uint64(params.BeaconConfig().SlotsPerEpoch)
	meshWeight := -0.717
	if !meshDeliveryIsScored {
		// Set the mesh weight as zero as a temporary measure, so as to prevent
		// the average nodes from being penalised.
		meshWeight = 0
	}
	return &pubsub.TopicScoreParams{
		TopicWeight:                     beaconBlockWeight,
		TimeInMeshWeight:                maxInMeshScore / inMeshCap(),
		TimeInMeshQuantum:               inMeshTime(),
		TimeInMeshCap:                   inMeshCap(),
		FirstMessageDeliveriesWeight:    1,
		FirstMessageDeliveriesDecay:     scoreDecay(twentyEpochs),
		FirstMessageDeliveriesCap:       23,
		MeshMessageDeliveriesWeight:     meshWeight,
		MeshMessageDeliveriesDecay:      scoreDecay(decayEpoch * oneEpochDuration()),
		MeshMessageDeliveriesCap:        float64(blocksPerEpoch * uint64(decayEpoch)),
		MeshMessageDeliveriesThreshold:  float64(blocksPerEpoch*uint64(decayEpoch)) / 10,
		MeshMessageDeliveriesWindow:     2 * time.Second,
		MeshMessageDeliveriesActivation: 4 * oneEpochDuration(),
		MeshFailurePenaltyWeight:        meshWeight,
		MeshFailurePenaltyDecay:         scoreDecay(decayEpoch * oneEpochDuration()),
		InvalidMessageDeliveriesWeight:  -140.4475,
		InvalidMessageDeliveriesDecay:   scoreDecay(invalidDecayPeriod),
	}
}

func defaultAggregateTopicParams(activeValidators uint64) *pubsub.TopicScoreParams {
	// Determine the expected message rate for the particular gossip topic.
	aggPerSlot := aggregatorsPerSlot(activeValidators)
	firstMessageCap, err := decayLimit(scoreDecay(1*oneEpochDuration()), float64(aggPerSlot*2/gossipSubD))
	if err != nil {
		log.WithError(err).Warn("skipping initializing topic scoring")
		return nil
	}
	firstMessageWeight := maxFirstDeliveryScore / firstMessageCap
	meshThreshold, err := decayThreshold(scoreDecay(1*oneEpochDuration()), float64(aggPerSlot)/dampeningFactor)
	if err != nil {
		log.WithError(err).Warn("skipping initializing topic scoring")
		return nil
	}
	meshWeight := -scoreByWeight(aggregateWeight, meshThreshold)
	meshCap := 4 * meshThreshold
	if !meshDeliveryIsScored {
		// Set the mesh weight as zero as a temporary measure, so as to prevent
		// the average nodes from being penalised.
		meshWeight = 0
	}
	return &pubsub.TopicScoreParams{
		TopicWeight:                     aggregateWeight,
		TimeInMeshWeight:                maxInMeshScore / inMeshCap(),
		TimeInMeshQuantum:               inMeshTime(),
		TimeInMeshCap:                   inMeshCap(),
		FirstMessageDeliveriesWeight:    firstMessageWeight,
		FirstMessageDeliveriesDecay:     scoreDecay(1 * oneEpochDuration()),
		FirstMessageDeliveriesCap:       firstMessageCap,
		MeshMessageDeliveriesWeight:     meshWeight,
		MeshMessageDeliveriesDecay:      scoreDecay(1 * oneEpochDuration()),
		MeshMessageDeliveriesCap:        meshCap,
		MeshMessageDeliveriesThreshold:  meshThreshold,
		MeshMessageDeliveriesWindow:     2 * time.Second,
		MeshMessageDeliveriesActivation: 1 * oneEpochDuration(),
		MeshFailurePenaltyWeight:        meshWeight,
		MeshFailurePenaltyDecay:         scoreDecay(1 * oneEpochDuration()),
		InvalidMessageDeliveriesWeight:  -maxScore() / aggregateWeight,
		InvalidMessageDeliveriesDecay:   scoreDecay(invalidDecayPeriod),
	}
}

func defaultSyncContributionTopicParams() *pubsub.TopicScoreParams {
	// Determine the expected message rate for the particular gossip topic.
	aggPerSlot := params.BeaconConfig().SyncCommitteeSubnetCount * params.BeaconConfig().TargetAggregatorsPerSyncSubcommittee
	firstMessageCap, err := decayLimit(scoreDecay(1*oneEpochDuration()), float64(aggPerSlot*2/gossipSubD))
	if err != nil {
		log.WithError(err).Warn("skipping initializing topic scoring")
		return nil
	}
	firstMessageWeight := maxFirstDeliveryScore / firstMessageCap
	meshThreshold, err := decayThreshold(scoreDecay(1*oneEpochDuration()), float64(aggPerSlot)/dampeningFactor)
	if err != nil {
		log.WithError(err).Warn("skipping initializing topic scoring")
		return nil
	}
	meshWeight := -scoreByWeight(syncContributionWeight, meshThreshold)
	meshCap := 4 * meshThreshold
	if !meshDeliveryIsScored {
		// Set the mesh weight as zero as a temporary measure, so as to prevent
		// the average nodes from being penalised.
		meshWeight = 0
	}
	return &pubsub.TopicScoreParams{
		TopicWeight:                     syncContributionWeight,
		TimeInMeshWeight:                maxInMeshScore / inMeshCap(),
		TimeInMeshQuantum:               inMeshTime(),
		TimeInMeshCap:                   inMeshCap(),
		FirstMessageDeliveriesWeight:    firstMessageWeight,
		FirstMessageDeliveriesDecay:     scoreDecay(1 * oneEpochDuration()),
		FirstMessageDeliveriesCap:       firstMessageCap,
		MeshMessageDeliveriesWeight:     meshWeight,
		MeshMessageDeliveriesDecay:      scoreDecay(1 * oneEpochDuration()),
		MeshMessageDeliveriesCap:        meshCap,
		MeshMessageDeliveriesThreshold:  meshThreshold,
		MeshMessageDeliveriesWindow:     2 * time.Second,
		MeshMessageDeliveriesActivation: 1 * oneEpochDuration(),
		MeshFailurePenaltyWeight:        meshWeight,
		MeshFailurePenaltyDecay:         scoreDecay(1 * oneEpochDuration()),
		InvalidMessageDeliveriesWeight:  -maxScore() / syncContributionWeight,
		InvalidMessageDeliveriesDecay:   scoreDecay(invalidDecayPeriod),
	}
}

func defaultAggregateSubnetTopicParams(activeValidators uint64) *pubsub.TopicScoreParams {
	subnetCount := params.BeaconNetworkConfig().AttestationSubnetCount
	// Get weight for each specific subnet.
	topicWeight := attestationTotalWeight / float64(subnetCount)
	subnetWeight := activeValidators / subnetCount
	if subnetWeight == 0 {
		log.Warn("Subnet weight is 0, skipping initializing topic scoring")
		return nil
	}
	// Determine the amount of validators expected in a subnet in a single slot.
	numPerSlot := time.Duration(subnetWeight / uint64(params.BeaconConfig().SlotsPerEpoch))
	if numPerSlot == 0 {
		log.Warn("numPerSlot is 0, skipping initializing topic scoring")
		return nil
	}
	comsPerSlot := committeeCountPerSlot(activeValidators)
	exceedsThreshold := comsPerSlot >= 2*subnetCount/uint64(params.BeaconConfig().SlotsPerEpoch)
	firstDecay := time.Duration(1)
	meshDecay := time.Duration(4)
	if exceedsThreshold {
		firstDecay = 4
		meshDecay = 16
	}
	rate := numPerSlot * 2 / gossipSubD
	if rate == 0 {
		log.Warn("rate is 0, skipping initializing topic scoring")
		return nil
	}
	// Determine expected first deliveries based on the message rate.
	firstMessageCap, err := decayLimit(scoreDecay(firstDecay*oneEpochDuration()), float64(rate))
	if err != nil {
		log.WithError(err).Warn("skipping initializing topic scoring")
		return nil
	}
	firstMessageWeight := maxFirstDeliveryScore / firstMessageCap
	// Determine expected mesh deliveries based on message rate applied with a dampening factor.
	meshThreshold, err := decayThreshold(scoreDecay(meshDecay*oneEpochDuration()), float64(numPerSlot)/dampeningFactor)
	if err != nil {
		log.WithError(err).Warn("skipping initializing topic scoring")
		return nil
	}
	meshWeight := -scoreByWeight(topicWeight, meshThreshold)
	meshCap := 4 * meshThreshold
	if !meshDeliveryIsScored {
		// Set the mesh weight as zero as a temporary measure, so as to prevent
		// the average nodes from being penalised.
		meshWeight = 0
	}
	return &pubsub.TopicScoreParams{
		TopicWeight:                     topicWeight,
		TimeInMeshWeight:                maxInMeshScore / inMeshCap(),
		TimeInMeshQuantum:               inMeshTime(),
		TimeInMeshCap:                   inMeshCap(),
		FirstMessageDeliveriesWeight:    firstMessageWeight,
		FirstMessageDeliveriesDecay:     scoreDecay(firstDecay * oneEpochDuration()),
		FirstMessageDeliveriesCap:       firstMessageCap,
		MeshMessageDeliveriesWeight:     meshWeight,
		MeshMessageDeliveriesDecay:      scoreDecay(meshDecay * oneEpochDuration()),
		MeshMessageDeliveriesCap:        meshCap,
		MeshMessageDeliveriesThreshold:  meshThreshold,
		MeshMessageDeliveriesWindow:     2 * time.Second,
		MeshMessageDeliveriesActivation: 1 * oneEpochDuration(),
		MeshFailurePenaltyWeight:        meshWeight,
		MeshFailurePenaltyDecay:         scoreDecay(meshDecay * oneEpochDuration()),
		InvalidMessageDeliveriesWeight:  -maxScore() / topicWeight,
		InvalidMessageDeliveriesDecay:   scoreDecay(invalidDecayPeriod),
	}
}

func defaultSyncSubnetTopicParams(activeValidators uint64) *pubsub.TopicScoreParams {
	subnetCount := params.BeaconConfig().SyncCommitteeSubnetCount
	// Get weight for each specific subnet.
	topicWeight := syncCommitteesTotalWeight / float64(subnetCount)
	syncComSize := params.BeaconConfig().SyncCommitteeSize
	// Set the max as the sync committee size
	if activeValidators > syncComSize {
		activeValidators = syncComSize
	}
	subnetWeight := activeValidators / subnetCount
	if subnetWeight == 0 {
		log.Warn("Subnet weight is 0, skipping initializing topic scoring")
		return nil
	}
	firstDecay := time.Duration(1)
	meshDecay := time.Duration(4)

	rate := subnetWeight * 2 / gossipSubD
	if rate == 0 {
		log.Warn("rate is 0, skipping initializing topic scoring")
		return nil
	}
	// Determine expected first deliveries based on the message rate.
	firstMessageCap, err := decayLimit(scoreDecay(firstDecay*oneEpochDuration()), float64(rate))
	if err != nil {
		log.WithError(err).Warn("Skipping initializing topic scoring")
		return nil
	}
	firstMessageWeight := maxFirstDeliveryScore / firstMessageCap
	// Determine expected mesh deliveries based on message rate applied with a dampening factor.
	meshThreshold, err := decayThreshold(scoreDecay(meshDecay*oneEpochDuration()), float64(subnetWeight)/dampeningFactor)
	if err != nil {
		log.WithError(err).Warn("Skipping initializing topic scoring")
		return nil
	}
	meshWeight := -scoreByWeight(topicWeight, meshThreshold)
	meshCap := 4 * meshThreshold
	if !meshDeliveryIsScored {
		// Set the mesh weight as zero as a temporary measure, so as to prevent
		// the average nodes from being penalised.
		meshWeight = 0
	}
	return &pubsub.TopicScoreParams{
		TopicWeight:                     topicWeight,
		TimeInMeshWeight:                maxInMeshScore / inMeshCap(),
		TimeInMeshQuantum:               inMeshTime(),
		TimeInMeshCap:                   inMeshCap(),
		FirstMessageDeliveriesWeight:    firstMessageWeight,
		FirstMessageDeliveriesDecay:     scoreDecay(firstDecay * oneEpochDuration()),
		FirstMessageDeliveriesCap:       firstMessageCap,
		MeshMessageDeliveriesWeight:     meshWeight,
		MeshMessageDeliveriesDecay:      scoreDecay(meshDecay * oneEpochDuration()),
		MeshMessageDeliveriesCap:        meshCap,
		MeshMessageDeliveriesThreshold:  meshThreshold,
		MeshMessageDeliveriesWindow:     2 * time.Second,
		MeshMessageDeliveriesActivation: 1 * oneEpochDuration(),
		MeshFailurePenaltyWeight:        meshWeight,
		MeshFailurePenaltyDecay:         scoreDecay(meshDecay * oneEpochDuration()),
		InvalidMessageDeliveriesWeight:  -maxScore() / topicWeight,
		InvalidMessageDeliveriesDecay:   scoreDecay(invalidDecayPeriod),
	}
}

func defaultAttesterSlashingTopicParams() *pubsub.TopicScoreParams {
	return &pubsub.TopicScoreParams{
		TopicWeight:                     attesterSlashingWeight,
		TimeInMeshWeight:                maxInMeshScore / inMeshCap(),
		TimeInMeshQuantum:               inMeshTime(),
		TimeInMeshCap:                   inMeshCap(),
		FirstMessageDeliveriesWeight:    36,
		FirstMessageDeliveriesDecay:     scoreDecay(oneHundredEpochs),
		FirstMessageDeliveriesCap:       1,
		MeshMessageDeliveriesWeight:     0,
		MeshMessageDeliveriesDecay:      0,
		MeshMessageDeliveriesCap:        0,
		MeshMessageDeliveriesThreshold:  0,
		MeshMessageDeliveriesWindow:     0,
		MeshMessageDeliveriesActivation: 0,
		MeshFailurePenaltyWeight:        0,
		MeshFailurePenaltyDecay:         0,
		InvalidMessageDeliveriesWeight:  -2000,
		InvalidMessageDeliveriesDecay:   scoreDecay(invalidDecayPeriod),
	}
}

func defaultProposerSlashingTopicParams() *pubsub.TopicScoreParams {
	return &pubsub.TopicScoreParams{
		TopicWeight:                     proposerSlashingWeight,
		TimeInMeshWeight:                maxInMeshScore / inMeshCap(),
		TimeInMeshQuantum:               inMeshTime(),
		TimeInMeshCap:                   inMeshCap(),
		FirstMessageDeliveriesWeight:    36,
		FirstMessageDeliveriesDecay:     scoreDecay(oneHundredEpochs),
		FirstMessageDeliveriesCap:       1,
		MeshMessageDeliveriesWeight:     0,
		MeshMessageDeliveriesDecay:      0,
		MeshMessageDeliveriesCap:        0,
		MeshMessageDeliveriesThreshold:  0,
		MeshMessageDeliveriesWindow:     0,
		MeshMessageDeliveriesActivation: 0,
		MeshFailurePenaltyWeight:        0,
		MeshFailurePenaltyDecay:         0,
		InvalidMessageDeliveriesWeight:  -2000,
		InvalidMessageDeliveriesDecay:   scoreDecay(invalidDecayPeriod),
	}
}

func defaultVoluntaryExitTopicParams() *pubsub.TopicScoreParams {
	return &pubsub.TopicScoreParams{
		TopicWeight:                     voluntaryExitWeight,
		TimeInMeshWeight:                maxInMeshScore / inMeshCap(),
		TimeInMeshQuantum:               inMeshTime(),
		TimeInMeshCap:                   inMeshCap(),
		FirstMessageDeliveriesWeight:    2,
		FirstMessageDeliveriesDecay:     scoreDecay(oneHundredEpochs),
		FirstMessageDeliveriesCap:       5,
		MeshMessageDeliveriesWeight:     0,
		MeshMessageDeliveriesDecay:      0,
		MeshMessageDeliveriesCap:        0,
		MeshMessageDeliveriesThreshold:  0,
		MeshMessageDeliveriesWindow:     0,
		MeshMessageDeliveriesActivation: 0,
		MeshFailurePenaltyWeight:        0,
		MeshFailurePenaltyDecay:         0,
		InvalidMessageDeliveriesWeight:  -2000,
		InvalidMessageDeliveriesDecay:   scoreDecay(invalidDecayPeriod),
	}
}

func defaultBlsToExecutionChangeTopicParams() *pubsub.TopicScoreParams {
	return &pubsub.TopicScoreParams{
<<<<<<< HEAD
		TopicWeight:                     voluntaryExitWeight,
=======
		TopicWeight:                     blsToExecutionChangeWeight,
>>>>>>> 29953cb7
		TimeInMeshWeight:                maxInMeshScore / inMeshCap(),
		TimeInMeshQuantum:               inMeshTime(),
		TimeInMeshCap:                   inMeshCap(),
		FirstMessageDeliveriesWeight:    2,
		FirstMessageDeliveriesDecay:     scoreDecay(oneHundredEpochs),
		FirstMessageDeliveriesCap:       5,
		MeshMessageDeliveriesWeight:     0,
		MeshMessageDeliveriesDecay:      0,
		MeshMessageDeliveriesCap:        0,
		MeshMessageDeliveriesThreshold:  0,
		MeshMessageDeliveriesWindow:     0,
		MeshMessageDeliveriesActivation: 0,
		MeshFailurePenaltyWeight:        0,
		MeshFailurePenaltyDecay:         0,
		InvalidMessageDeliveriesWeight:  -2000,
		InvalidMessageDeliveriesDecay:   scoreDecay(invalidDecayPeriod),
	}
}

func oneSlotDuration() time.Duration {
	return time.Duration(params.BeaconConfig().SecondsPerSlot) * time.Second
}

func oneEpochDuration() time.Duration {
	return time.Duration(params.BeaconConfig().SlotsPerEpoch) * oneSlotDuration()
}

// determines the decay rate from the provided time period till
// the decayToZero value. Ex: ( 1 -> 0.01)
func scoreDecay(totalDurationDecay time.Duration) float64 {
	numOfTimes := totalDurationDecay / oneSlotDuration()
	return math.Pow(decayToZero, 1/float64(numOfTimes))
}

// is used to determine the threshold from the decay limit with
// a provided growth rate. This applies the decay rate to a
// computed limit.
func decayThreshold(decayRate, rate float64) (float64, error) {
	d, err := decayLimit(decayRate, rate)
	if err != nil {
		return 0, err
	}
	return d * decayRate, nil
}

// decayLimit provides the value till which a decay process will
// limit till provided with an expected growth rate.
func decayLimit(decayRate, rate float64) (float64, error) {
	if 1 <= decayRate {
		return 0, errors.Errorf("got an invalid decayLimit rate: %f", decayRate)
	}
	return rate / (1 - decayRate), nil
}

func committeeCountPerSlot(activeValidators uint64) uint64 {
	// Use a static parameter for now rather than a dynamic one, we can use
	// the actual parameter later when we have figured out how to fix a circular
	// dependency in service startup order.
	return helpers.SlotCommitteeCount(activeValidators)
}

// Uses a very rough gauge for total aggregator size per slot.
func aggregatorsPerSlot(activeValidators uint64) uint64 {
	comms := committeeCountPerSlot(activeValidators)
	totalAggs := comms * params.BeaconConfig().TargetAggregatorsPerCommittee
	return totalAggs
}

// provides the relevant score by the provided weight and threshold.
func scoreByWeight(weight, threshold float64) float64 {
	return maxScore() / (weight * threshold * threshold)
}

// maxScore attainable by a peer.
func maxScore() float64 {
	totalWeight := beaconBlockWeight + aggregateWeight + syncContributionWeight +
		attestationTotalWeight + syncCommitteesTotalWeight + attesterSlashingWeight +
		proposerSlashingWeight + voluntaryExitWeight + blsToExecutionChangeWeight
	return (maxInMeshScore + maxFirstDeliveryScore) * totalWeight
}

// denotes the unit time in mesh for scoring tallying.
func inMeshTime() time.Duration {
	return 1 * oneSlotDuration()
}

// the cap for `inMesh` time scoring.
func inMeshCap() float64 {
	return float64((3600 * time.Second) / inMeshTime())
}

func logGossipParameters(topic string, params *pubsub.TopicScoreParams) {
	// Exit early in the event the parameter struct is nil.
	if params == nil {
		return
	}
	rawParams := reflect.ValueOf(params).Elem()
	numOfFields := rawParams.NumField()

	fields := make(logrus.Fields, numOfFields)
	for i := 0; i < numOfFields; i++ {
		fields[reflect.TypeOf(params).Elem().Field(i).Name] = rawParams.Field(i).Interface()
	}
	log.WithFields(fields).Debugf("Topic Parameters for %s", topic)
}<|MERGE_RESOLUTION|>--- conflicted
+++ resolved
@@ -480,11 +480,7 @@
 
 func defaultBlsToExecutionChangeTopicParams() *pubsub.TopicScoreParams {
 	return &pubsub.TopicScoreParams{
-<<<<<<< HEAD
-		TopicWeight:                     voluntaryExitWeight,
-=======
 		TopicWeight:                     blsToExecutionChangeWeight,
->>>>>>> 29953cb7
 		TimeInMeshWeight:                maxInMeshScore / inMeshCap(),
 		TimeInMeshQuantum:               inMeshTime(),
 		TimeInMeshCap:                   inMeshCap(),
