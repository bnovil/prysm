package beacon

import (
	"context"
	"fmt"
	"strconv"

	"github.com/golang/protobuf/ptypes/empty"
	"github.com/pkg/errors"
	"github.com/prysmaticlabs/prysm/v3/beacon-chain/core/feed"
	blockfeed "github.com/prysmaticlabs/prysm/v3/beacon-chain/core/feed/block"
	"github.com/prysmaticlabs/prysm/v3/beacon-chain/core/helpers"
	"github.com/prysmaticlabs/prysm/v3/beacon-chain/db/filters"
	rpchelpers "github.com/prysmaticlabs/prysm/v3/beacon-chain/rpc/eth/helpers"
	fieldparams "github.com/prysmaticlabs/prysm/v3/config/fieldparams"
	"github.com/prysmaticlabs/prysm/v3/config/params"
	"github.com/prysmaticlabs/prysm/v3/consensus-types/blocks"
	"github.com/prysmaticlabs/prysm/v3/consensus-types/interfaces"
	types "github.com/prysmaticlabs/prysm/v3/consensus-types/primitives"
	"github.com/prysmaticlabs/prysm/v3/encoding/bytesutil"
	"github.com/prysmaticlabs/prysm/v3/encoding/ssz/detect"
	"github.com/prysmaticlabs/prysm/v3/network/forks"
	ethpbv1 "github.com/prysmaticlabs/prysm/v3/proto/eth/v1"
	ethpbv2 "github.com/prysmaticlabs/prysm/v3/proto/eth/v2"
	"github.com/prysmaticlabs/prysm/v3/proto/migration"
	eth "github.com/prysmaticlabs/prysm/v3/proto/prysm/v1alpha1"
	"github.com/prysmaticlabs/prysm/v3/time/slots"
	"go.opencensus.io/trace"
	"google.golang.org/grpc/codes"
	"google.golang.org/grpc/metadata"
	"google.golang.org/grpc/status"
	"google.golang.org/protobuf/types/known/emptypb"
)

const versionHeader = "eth-consensus-version"

var (
	errNilBlock = errors.New("nil block")
)

// blockIdParseError represents an error scenario where a block ID could not be parsed.
type blockIdParseError struct {
	message string
}

// newBlockIdParseError creates a new error instance.
func newBlockIdParseError(reason error) blockIdParseError {
	return blockIdParseError{
		message: errors.Wrapf(reason, "could not parse block ID").Error(),
	}
}

// Error returns the underlying error message.
func (e *blockIdParseError) Error() string {
	return e.message
}

// GetWeakSubjectivity computes the starting epoch of the current weak subjectivity period, and then also
// determines the best block root and state root to use for a Checkpoint Sync starting from that point.
func (bs *Server) GetWeakSubjectivity(ctx context.Context, _ *empty.Empty) (*ethpbv1.WeakSubjectivityResponse, error) {
	if err := rpchelpers.ValidateSync(ctx, bs.SyncChecker, bs.HeadFetcher, bs.GenesisTimeFetcher, bs.OptimisticModeFetcher); err != nil {
		// This is already a grpc error, so we can't wrap it any further
		return nil, err
	}

	hs, err := bs.HeadFetcher.HeadState(ctx)
	if err != nil {
		return nil, status.Error(codes.Internal, "could not get head state")
	}
	wsEpoch, err := helpers.LatestWeakSubjectivityEpoch(ctx, hs, params.BeaconConfig())
	if err != nil {
		return nil, status.Errorf(codes.Internal, "could not get weak subjectivity epoch: %v", err)
	}
	wsSlot, err := slots.EpochStart(wsEpoch)
	if err != nil {
		return nil, status.Errorf(codes.Internal, "could not get weak subjectivity slot: %v", err)
	}
	cbr, err := bs.CanonicalHistory.BlockRootForSlot(ctx, wsSlot)
	if err != nil {
		return nil, status.Errorf(codes.Internal, fmt.Sprintf("could not find highest block below slot %d", wsSlot))
	}
	cb, err := bs.BeaconDB.Block(ctx, cbr)
	if err != nil {
		return nil, status.Errorf(codes.Internal, fmt.Sprintf("block with root %#x from slot index %d not found in db", cbr, wsSlot))
	}
	stateRoot := cb.Block().StateRoot()
	log.Printf("weak subjectivity checkpoint reported as epoch=%d, block root=%#x, state root=%#x", wsEpoch, cbr, stateRoot)
	return &ethpbv1.WeakSubjectivityResponse{
		Data: &ethpbv1.WeakSubjectivityData{
			WsCheckpoint: &ethpbv1.Checkpoint{
				Epoch: wsEpoch,
				Root:  cbr[:],
			},
			StateRoot: stateRoot[:],
		},
	}, nil
}

// GetBlockHeader retrieves block header for given block id.
func (bs *Server) GetBlockHeader(ctx context.Context, req *ethpbv1.BlockRequest) (*ethpbv1.BlockHeaderResponse, error) {
	ctx, span := trace.StartSpan(ctx, "beacon.GetBlockHeader")
	defer span.End()

	blk, err := bs.blockFromBlockID(ctx, req.BlockId)
	err = handleGetBlockError(blk, err)
	if err != nil {
		return nil, err
	}
	v1alpha1Header, err := blk.Header()
	if err != nil {
		return nil, status.Errorf(codes.Internal, "Could not get block header from block: %v", err)
	}
	header := migration.V1Alpha1SignedHeaderToV1(v1alpha1Header)
	headerRoot, err := header.Message.HashTreeRoot()
	if err != nil {
		return nil, status.Errorf(codes.Internal, "Could not hash block header: %v", err)
	}
	blkRoot, err := blk.Block().HashTreeRoot()
	if err != nil {
		return nil, status.Errorf(codes.Internal, "Could not hash block: %v", err)
	}
	canonical, err := bs.ChainInfoFetcher.IsCanonical(ctx, blkRoot)
	if err != nil {
		return nil, status.Errorf(codes.Internal, "Could not determine if block root is canonical: %v", err)
	}
	isOptimistic, err := bs.OptimisticModeFetcher.IsOptimisticForRoot(ctx, blkRoot)
	if err != nil {
		return nil, status.Errorf(codes.Internal, "Could not check if block is optimistic: %v", err)
	}

	return &ethpbv1.BlockHeaderResponse{
		Data: &ethpbv1.BlockHeaderContainer{
			Root:      headerRoot[:],
			Canonical: canonical,
			Header: &ethpbv1.BeaconBlockHeaderContainer{
				Message:   header.Message,
				Signature: header.Signature,
			},
		},
		ExecutionOptimistic: isOptimistic,
	}, nil
}

// ListBlockHeaders retrieves block headers matching given query. By default it will fetch current head slot blocks.
func (bs *Server) ListBlockHeaders(ctx context.Context, req *ethpbv1.BlockHeadersRequest) (*ethpbv1.BlockHeadersResponse, error) {
	ctx, span := trace.StartSpan(ctx, "beacon.ListBlockHeaders")
	defer span.End()

	var err error
	var blks []interfaces.SignedBeaconBlock
	var blkRoots [][32]byte
	if len(req.ParentRoot) == 32 {
		blks, blkRoots, err = bs.BeaconDB.Blocks(ctx, filters.NewFilter().SetParentRoot(req.ParentRoot))
		if err != nil {
			return nil, status.Errorf(codes.Internal, "Could not retrieve blocks: %v", err)
		}
	} else {
		slot := bs.ChainInfoFetcher.HeadSlot()
		if req.Slot != nil {
			slot = *req.Slot
		}
		blks, err = bs.BeaconDB.BlocksBySlot(ctx, slot)
		if err != nil {
			return nil, status.Errorf(codes.Internal, "Could not retrieve blocks for slot %d: %v", req.Slot, err)
		}
		_, blkRoots, err = bs.BeaconDB.BlockRootsBySlot(ctx, slot)
		if err != nil {
			return nil, status.Errorf(codes.Internal, "Could not retrieve block roots for slot %d: %v", req.Slot, err)
		}
	}
	if len(blks) == 0 {
		return nil, status.Error(codes.NotFound, "Could not find requested blocks")
	}

	isOptimistic := false
	blkHdrs := make([]*ethpbv1.BlockHeaderContainer, len(blks))
	for i, bl := range blks {
		v1alpha1Header, err := bl.Header()
		if err != nil {
			return nil, status.Errorf(codes.Internal, "Could not get block header from block: %v", err)
		}
		header := migration.V1Alpha1SignedHeaderToV1(v1alpha1Header)
		headerRoot, err := header.Message.HashTreeRoot()
		if err != nil {
			return nil, status.Errorf(codes.Internal, "Could not hash block header: %v", err)
		}
		canonical, err := bs.ChainInfoFetcher.IsCanonical(ctx, blkRoots[i])
		if err != nil {
			return nil, status.Errorf(codes.Internal, "Could not determine if block root is canonical: %v", err)
		}
		if !isOptimistic {
			isOptimistic, err = bs.OptimisticModeFetcher.IsOptimisticForRoot(ctx, blkRoots[i])
			if err != nil {
				return nil, status.Errorf(codes.Internal, "Could not check if block is optimistic: %v", err)
			}
		}
		blkHdrs[i] = &ethpbv1.BlockHeaderContainer{
			Root:      headerRoot[:],
			Canonical: canonical,
			Header: &ethpbv1.BeaconBlockHeaderContainer{
				Message:   header.Message,
				Signature: header.Signature,
			},
		}
	}

	return &ethpbv1.BlockHeadersResponse{Data: blkHdrs, ExecutionOptimistic: isOptimistic}, nil
}

// SubmitBlock instructs the beacon node to broadcast a newly signed beacon block to the beacon network, to be
// included in the beacon chain. The beacon node is not required to validate the signed BeaconBlock, and a successful
// response (20X) only indicates that the broadcast has been successful. The beacon node is expected to integrate the
// new block into its state, and therefore validate the block internally, however blocks which fail the validation are
// still broadcast but a different status code is returned (202).
func (bs *Server) SubmitBlock(ctx context.Context, req *ethpbv2.SignedBeaconBlockContainer) (*emptypb.Empty, error) {
	ctx, span := trace.StartSpan(ctx, "beacon.SubmitBlock")
	defer span.End()

	phase0BlkContainer, ok := req.Message.(*ethpbv2.SignedBeaconBlockContainer_Phase0Block)
	if ok {
		if err := bs.submitPhase0Block(ctx, phase0BlkContainer.Phase0Block, req.Signature); err != nil {
			return nil, err
		}
	}
	altairBlkContainer, ok := req.Message.(*ethpbv2.SignedBeaconBlockContainer_AltairBlock)
	if ok {
		if err := bs.submitAltairBlock(ctx, altairBlkContainer.AltairBlock, req.Signature); err != nil {
			return nil, err
		}
	}
	bellatrixBlkContainer, ok := req.Message.(*ethpbv2.SignedBeaconBlockContainer_BellatrixBlock)
	if ok {
		if err := bs.submitBellatrixBlock(ctx, bellatrixBlkContainer.BellatrixBlock, req.Signature); err != nil {
			return nil, err
		}
	}
	capellaBlkContainer, ok := req.Message.(*ethpbv2.SignedBeaconBlockContainer_CapellaBlock)
	if ok {
		if err := bs.submitCapellaBlock(ctx, capellaBlkContainer.CapellaBlock, req.Signature); err != nil {
			return nil, err
		}
	}
	return &emptypb.Empty{}, nil
}

// SubmitBlockSSZ instructs the beacon node to broadcast a newly signed beacon block to the beacon network, to be
// included in the beacon chain. The beacon node is not required to validate the signed BeaconBlock, and a successful
// response (20X) only indicates that the broadcast has been successful. The beacon node is expected to integrate the
// new block into its state, and therefore validate the block internally, however blocks which fail the validation are
// still broadcast but a different status code is returned (202).
//
// The provided block must be SSZ-serialized.
func (bs *Server) SubmitBlockSSZ(ctx context.Context, req *ethpbv2.SSZContainer) (*emptypb.Empty, error) {
	ctx, span := trace.StartSpan(ctx, "beacon.SubmitBlockSSZ")
	defer span.End()

	md, ok := metadata.FromIncomingContext(ctx)
	if !ok {
		return &emptypb.Empty{}, status.Errorf(codes.Internal, "Could not read "+versionHeader+" header")
	}
	ver := md.Get(versionHeader)
	if len(ver) == 0 {
		return &emptypb.Empty{}, status.Errorf(codes.Internal, "Could not read "+versionHeader+" header")
	}
	schedule := forks.NewOrderedSchedule(params.BeaconConfig())
	forkVer, err := schedule.VersionForName(ver[0])
	if err != nil {
		return &emptypb.Empty{}, status.Errorf(codes.Internal, "Could not determine fork version: %v", err)
	}
	unmarshaler, err := detect.FromForkVersion(forkVer)
	if err != nil {
		return &emptypb.Empty{}, status.Errorf(codes.Internal, "Could not create unmarshaler: %v", err)
	}
	block, err := unmarshaler.UnmarshalBeaconBlock(req.Data)
	if err != nil {
		return &emptypb.Empty{}, status.Errorf(codes.Internal, "Could not unmarshal request data into block: %v", err)
	}
	root, err := block.Block().HashTreeRoot()
	if err != nil {
		return &emptypb.Empty{}, status.Errorf(codes.Internal, "Could not compute block's hash tree root: %v", err)
	}
	return &emptypb.Empty{}, bs.submitBlock(ctx, root, block)
}

// SubmitBlindedBlock instructs the beacon node to use the components of the `SignedBlindedBeaconBlock` to construct
// and publish a `SignedBeaconBlock` by swapping out the `transactions_root` for the corresponding full list of `transactions`.
// The beacon node should broadcast a newly constructed `SignedBeaconBlock` to the beacon network,
// to be included in the beacon chain. The beacon node is not required to validate the signed
// `BeaconBlock`, and a successful response (20X) only indicates that the broadcast has been
// successful. The beacon node is expected to integrate the new block into its state, and
// therefore validate the block internally, however blocks which fail the validation are still
// broadcast but a different status code is returned (202).
func (bs *Server) SubmitBlindedBlock(ctx context.Context, req *ethpbv2.SignedBlindedBeaconBlockContainer) (*emptypb.Empty, error) {
	ctx, span := trace.StartSpan(ctx, "beacon.SubmitBlindedBlock")
	defer span.End()

	capellaBlkContainer, ok := req.Message.(*ethpbv2.SignedBlindedBeaconBlockContainer_CapellaBlock)
	if ok {
		if err := bs.submitBlindedCapellaBlock(ctx, capellaBlkContainer.CapellaBlock, req.Signature); err != nil {
			return nil, err
		}
	}

	bellatrixBlkContainer, ok := req.Message.(*ethpbv2.SignedBlindedBeaconBlockContainer_BellatrixBlock)
	if ok {
		if err := bs.submitBlindedBellatrixBlock(ctx, bellatrixBlkContainer.BellatrixBlock, req.Signature); err != nil {
			return nil, err
		}
	}

	// At the end we check forks that don't have blinded blocks.
	phase0BlkContainer, ok := req.Message.(*ethpbv2.SignedBlindedBeaconBlockContainer_Phase0Block)
	if ok {
		if err := bs.submitPhase0Block(ctx, phase0BlkContainer.Phase0Block, req.Signature); err != nil {
			return nil, err
		}
	}
	altairBlkContainer, ok := req.Message.(*ethpbv2.SignedBlindedBeaconBlockContainer_AltairBlock)
	if ok {
		if err := bs.submitAltairBlock(ctx, altairBlkContainer.AltairBlock, req.Signature); err != nil {
			return nil, err
		}
	}

	return &emptypb.Empty{}, nil
}

// SubmitBlindedBlockSSZ instructs the beacon node to use the components of the `SignedBlindedBeaconBlock` to construct
// and publish a `SignedBeaconBlock` by swapping out the `transactions_root` for the corresponding full list of `transactions`.
// The beacon node should broadcast a newly constructed `SignedBeaconBlock` to the beacon network,
// to be included in the beacon chain. The beacon node is not required to validate the signed
// `BeaconBlock`, and a successful response (20X) only indicates that the broadcast has been
// successful. The beacon node is expected to integrate the new block into its state, and
// therefore validate the block internally, however blocks which fail the validation are still
// broadcast but a different status code is returned (202).
//
// The provided block must be SSZ-serialized.
func (bs *Server) SubmitBlindedBlockSSZ(ctx context.Context, req *ethpbv2.SSZContainer) (*emptypb.Empty, error) {
	ctx, span := trace.StartSpan(ctx, "beacon.SubmitBlindedBlockSSZ")
	defer span.End()

	md, ok := metadata.FromIncomingContext(ctx)
	if !ok {
		return &emptypb.Empty{}, status.Errorf(codes.Internal, "Could not read"+versionHeader+" header")
	}
	ver := md.Get(versionHeader)
	if len(ver) == 0 {
		return &emptypb.Empty{}, status.Errorf(codes.Internal, "Could not read"+versionHeader+" header")
	}
	schedule := forks.NewOrderedSchedule(params.BeaconConfig())
	forkVer, err := schedule.VersionForName(ver[0])
	if err != nil {
		return &emptypb.Empty{}, status.Errorf(codes.Internal, "Could not determine fork version: %v", err)
	}
	unmarshaler, err := detect.FromForkVersion(forkVer)
	if err != nil {
		return &emptypb.Empty{}, status.Errorf(codes.Internal, "Could not create unmarshaler: %v", err)
	}
	block, err := unmarshaler.UnmarshalBlindedBeaconBlock(req.Data)
	if err != nil {
		return &emptypb.Empty{}, status.Errorf(codes.Internal, "Could not unmarshal request data into block: %v", err)
	}

	if block.IsBlinded() {
		b, err := block.PbBlindedBellatrixBlock()
		if err != nil {
			b, err := block.PbBlindedCapellaBlock()
			if err != nil {
				return &emptypb.Empty{}, status.Errorf(codes.Internal, "Could not get blinded block: %v", err)
			}
			bb, err := migration.V1Alpha1BeaconBlockBlindedCapellaToV2Blinded(b.Block)
			if err != nil {
				return &emptypb.Empty{}, status.Errorf(codes.Internal, "Could not migrate block: %v", err)
			}
			return &emptypb.Empty{}, bs.submitBlindedCapellaBlock(ctx, bb, b.Signature)
		}
		bb, err := migration.V1Alpha1BeaconBlockBlindedBellatrixToV2Blinded(b.Block)
		if err != nil {
			return &emptypb.Empty{}, status.Errorf(codes.Internal, "Could not migrate block: %v", err)
		}
		return &emptypb.Empty{}, bs.submitBlindedBellatrixBlock(ctx, bb, b.Signature)
	}

	root, err := block.Block().HashTreeRoot()
	if err != nil {
		return &emptypb.Empty{}, status.Errorf(codes.Internal, "Could not compute block's hash tree root: %v", err)
	}
	return &emptypb.Empty{}, bs.submitBlock(ctx, root, block)
}

// GetBlock retrieves block details for given block ID.
func (bs *Server) GetBlock(ctx context.Context, req *ethpbv1.BlockRequest) (*ethpbv1.BlockResponse, error) {
	ctx, span := trace.StartSpan(ctx, "beacon.GetBlock")
	defer span.End()

	blk, err := bs.blockFromBlockID(ctx, req.BlockId)
	err = handleGetBlockError(blk, err)
	if err != nil {
		return nil, err
	}
	signedBeaconBlock, err := migration.SignedBeaconBlock(blk)
	if err != nil {
		return nil, status.Errorf(codes.Internal, "Could not get signed beacon block: %v", err)
	}

	return &ethpbv1.BlockResponse{
		Data: &ethpbv1.BeaconBlockContainer{
			Message:   signedBeaconBlock.Block,
			Signature: signedBeaconBlock.Signature,
		},
	}, nil
}

// GetBlockSSZ returns the SSZ-serialized version of the becaon block for given block ID.
func (bs *Server) GetBlockSSZ(ctx context.Context, req *ethpbv1.BlockRequest) (*ethpbv1.BlockSSZResponse, error) {
	ctx, span := trace.StartSpan(ctx, "beacon.GetBlockSSZ")
	defer span.End()

	blk, err := bs.blockFromBlockID(ctx, req.BlockId)
	err = handleGetBlockError(blk, err)
	if err != nil {
		return nil, err
	}
	signedBeaconBlock, err := migration.SignedBeaconBlock(blk)
	if err != nil {
		return nil, status.Errorf(codes.Internal, "Could not get signed beacon block: %v", err)
	}
	sszBlock, err := signedBeaconBlock.MarshalSSZ()
	if err != nil {
		return nil, status.Errorf(codes.Internal, "Could not marshal block into SSZ: %v", err)
	}

	return &ethpbv1.BlockSSZResponse{Data: sszBlock}, nil
}

// GetBlockV2 retrieves block details for given block ID.
func (bs *Server) GetBlockV2(ctx context.Context, req *ethpbv2.BlockRequestV2) (*ethpbv2.BlockResponseV2, error) {
	ctx, span := trace.StartSpan(ctx, "beacon.GetBlockV2")
	defer span.End()

	blk, err := bs.blockFromBlockID(ctx, req.BlockId)
	err = handleGetBlockError(blk, err)
	if err != nil {
		return nil, err
	}

	phase0Blk, err := blk.PbPhase0Block()
	if err == nil {
		if phase0Blk == nil {
			return nil, status.Error(codes.Internal, "Nil block")
		}
		v1Blk, err := migration.SignedBeaconBlock(blk)
		if err != nil {
			return nil, status.Errorf(codes.Internal, "Could not get signed beacon block: %v", err)
		}
		return &ethpbv2.BlockResponseV2{
			Version: ethpbv2.Version_PHASE0,
			Data: &ethpbv2.SignedBeaconBlockContainer{
				Message:   &ethpbv2.SignedBeaconBlockContainer_Phase0Block{Phase0Block: v1Blk.Block},
				Signature: v1Blk.Signature,
			},
			ExecutionOptimistic: false,
		}, nil
	}
	// ErrUnsupportedGetter means that we have another block type
	if !errors.Is(err, blocks.ErrUnsupportedGetter) {
		return nil, status.Errorf(codes.Internal, "Could not get signed beacon block: %v", err)
	}

	altairBlk, err := blk.PbAltairBlock()
	if err == nil {
		if altairBlk == nil {
			return nil, status.Error(codes.Internal, "Nil block")
		}
		v2Blk, err := migration.V1Alpha1BeaconBlockAltairToV2(altairBlk.Block)
		if err != nil {
			return nil, status.Errorf(codes.Internal, "Could not get signed beacon block: %v", err)
		}
		sig := blk.Signature()
		return &ethpbv2.BlockResponseV2{
			Version: ethpbv2.Version_ALTAIR,
			Data: &ethpbv2.SignedBeaconBlockContainer{
				Message:   &ethpbv2.SignedBeaconBlockContainer_AltairBlock{AltairBlock: v2Blk},
				Signature: sig[:],
			},
			ExecutionOptimistic: false,
		}, nil
	}
	// ErrUnsupportedGetter means that we have another block type
	if !errors.Is(err, blocks.ErrUnsupportedGetter) {
		return nil, status.Errorf(codes.Internal, "Could not get signed beacon block: %v", err)
	}

	bellatrixBlk, err := blk.PbBellatrixBlock()
	if err == nil {
		if bellatrixBlk == nil {
			return nil, status.Error(codes.Internal, "Nil block")
		}
		v2Blk, err := migration.V1Alpha1BeaconBlockBellatrixToV2(bellatrixBlk.Block)
		if err != nil {
			return nil, status.Errorf(codes.Internal, "Could not get signed beacon block: %v", err)
		}
		root, err := blk.Block().HashTreeRoot()
		if err != nil {
			return nil, status.Errorf(codes.Internal, "Could not get block root: %v", err)
		}
		isOptimistic, err := bs.OptimisticModeFetcher.IsOptimisticForRoot(ctx, root)
		if err != nil {
			return nil, status.Errorf(codes.Internal, "Could not check if block is optimistic: %v", err)
		}
		sig := blk.Signature()
		return &ethpbv2.BlockResponseV2{
			Version: ethpbv2.Version_BELLATRIX,
			Data: &ethpbv2.SignedBeaconBlockContainer{
				Message:   &ethpbv2.SignedBeaconBlockContainer_BellatrixBlock{BellatrixBlock: v2Blk},
				Signature: sig[:],
			},
			ExecutionOptimistic: isOptimistic,
		}, nil
	}
	// ErrUnsupportedGetter means that we have another block type
	if !errors.Is(err, blocks.ErrUnsupportedGetter) {
		return nil, status.Errorf(codes.Internal, "Could not get signed beacon block: %v", err)
	}

	if blindedBellatrixBlk, err := blk.PbBlindedBellatrixBlock(); err == nil {
		if blindedBellatrixBlk == nil {
			return nil, status.Error(codes.Internal, "Nil block")
		}
		signedFullBlock, err := bs.ExecutionPayloadReconstructor.ReconstructFullBellatrixBlock(ctx, blk)
		if err != nil {
			return nil, status.Errorf(
				codes.Internal,
				"Could not reconstruct full execution payload to create signed beacon block: %v",
				err,
			)
		}
		bellatrixBlk, err = signedFullBlock.PbBellatrixBlock()
		if err != nil {
			return nil, status.Errorf(codes.Internal, "Could not get signed beacon block: %v", err)
		}
		v2Blk, err := migration.V1Alpha1BeaconBlockBellatrixToV2(bellatrixBlk.Block)
		if err != nil {
			return nil, status.Errorf(codes.Internal, "Could not get signed beacon block: %v", err)
		}
		root, err := blk.Block().HashTreeRoot()
		if err != nil {
			return nil, status.Errorf(codes.Internal, "Could not get block root: %v", err)
		}
		isOptimistic, err := bs.OptimisticModeFetcher.IsOptimisticForRoot(ctx, root)
		if err != nil {
			return nil, status.Errorf(codes.Internal, "Could not check if block is optimistic: %v", err)
		}
		sig := blk.Signature()
		return &ethpbv2.BlockResponseV2{
			Version: ethpbv2.Version_BELLATRIX,
			Data: &ethpbv2.SignedBeaconBlockContainer{
				Message:   &ethpbv2.SignedBeaconBlockContainer_BellatrixBlock{BellatrixBlock: v2Blk},
				Signature: sig[:],
			},
			ExecutionOptimistic: isOptimistic,
		}, nil
	}
	// ErrUnsupportedGetter means that we have another block type
	if !errors.Is(err, blocks.ErrUnsupportedGetter) {
		return nil, status.Errorf(codes.Internal, "Could not get signed beacon block: %v", err)
	}

	capellaBlk, err := blk.PbCapellaBlock()
	if err == nil {
		if capellaBlk == nil {
			return nil, status.Error(codes.Internal, "Nil block")
		}
		v2Blk, err := migration.V1Alpha1BeaconBlockCapellaToV2(capellaBlk.Block)
		if err != nil {
			return nil, status.Errorf(codes.Internal, "Could not get signed beacon block: %v", err)
		}
		root, err := blk.Block().HashTreeRoot()
		if err != nil {
			return nil, status.Errorf(codes.Internal, "Could not get block root: %v", err)
		}
		isOptimistic, err := bs.OptimisticModeFetcher.IsOptimisticForRoot(ctx, root)
		if err != nil {
			return nil, status.Errorf(codes.Internal, "Could not check if block is optimistic: %v", err)
		}
		sig := blk.Signature()
		return &ethpbv2.BlockResponseV2{
			Version: ethpbv2.Version_CAPELLA,
			Data: &ethpbv2.SignedBeaconBlockContainer{
				Message:   &ethpbv2.SignedBeaconBlockContainer_CapellaBlock{CapellaBlock: v2Blk},
				Signature: sig[:],
			},
			ExecutionOptimistic: isOptimistic,
		}, nil
	}
	// ErrUnsupportedGetter means that we have another block type
	if !errors.Is(err, blocks.ErrUnsupportedGetter) {
		return nil, status.Errorf(codes.Internal, "Could not get signed beacon block: %v", err)
	}

	if blindedCapellaBlk, err := blk.PbBlindedCapellaBlock(); err == nil {
		if blindedCapellaBlk == nil {
			return nil, status.Error(codes.Internal, "Nil block")
		}
		signedFullBlock, err := bs.ExecutionPayloadReconstructor.ReconstructFullBellatrixBlock(ctx, blk)
		if err != nil {
			return nil, status.Errorf(
				codes.Internal,
				"Could not reconstruct full execution payload to create signed beacon block: %v",
				err,
			)
		}
		capellaBlk, err = signedFullBlock.PbCapellaBlock()
		if err != nil {
			return nil, status.Errorf(codes.Internal, "Could not get signed beacon block: %v", err)
		}
		v2Blk, err := migration.V1Alpha1BeaconBlockCapellaToV2(capellaBlk.Block)
		if err != nil {
			return nil, status.Errorf(codes.Internal, "Could not get signed beacon block: %v", err)
		}
		root, err := blk.Block().HashTreeRoot()
		if err != nil {
			return nil, status.Errorf(codes.Internal, "Could not get block root: %v", err)
		}
		isOptimistic, err := bs.OptimisticModeFetcher.IsOptimisticForRoot(ctx, root)
		if err != nil {
			return nil, status.Errorf(codes.Internal, "Could not check if block is optimistic: %v", err)
		}
		sig := blk.Signature()
		return &ethpbv2.BlockResponseV2{
			Version: ethpbv2.Version_CAPELLA,
			Data: &ethpbv2.SignedBeaconBlockContainer{
				Message:   &ethpbv2.SignedBeaconBlockContainer_CapellaBlock{CapellaBlock: v2Blk},
				Signature: sig[:],
			},
			ExecutionOptimistic: isOptimistic,
		}, nil
	}
	// ErrUnsupportedGetter means that we have another block type
	if !errors.Is(err, blocks.ErrUnsupportedGetter) {
		return nil, status.Errorf(codes.Internal, "Could not get signed beacon block: %v", err)
	}
	return nil, status.Errorf(codes.Internal, "Unknown block type %T", blk)
}

// GetBlockSSZV2 returns the SSZ-serialized version of the beacon block for given block ID.
func (bs *Server) GetBlockSSZV2(ctx context.Context, req *ethpbv2.BlockRequestV2) (*ethpbv2.SSZContainer, error) {
	ctx, span := trace.StartSpan(ctx, "beacon.GetBlockSSZV2")
	defer span.End()

	blk, err := bs.blockFromBlockID(ctx, req.BlockId)
	err = handleGetBlockError(blk, err)
	if err != nil {
		return nil, err
	}

	phase0Blk, err := blk.PbPhase0Block()
	if err == nil {
		if phase0Blk == nil {
			return nil, status.Error(codes.Internal, "Nil block")
		}
		signedBeaconBlock, err := migration.SignedBeaconBlock(blk)
		if err != nil {
			return nil, status.Errorf(codes.Internal, "Could not get signed beacon block: %v", err)
		}
		sszBlock, err := signedBeaconBlock.MarshalSSZ()
		if err != nil {
			return nil, status.Errorf(codes.Internal, "Could not marshal block into SSZ: %v", err)
		}
		return &ethpbv2.SSZContainer{Version: ethpbv2.Version_PHASE0, ExecutionOptimistic: false, Data: sszBlock}, nil
	}
	// ErrUnsupportedGetter means that we have another block type
	if !errors.Is(err, blocks.ErrUnsupportedGetter) {
		return nil, status.Errorf(codes.Internal, "Could not get signed beacon block: %v", err)
	}

	altairBlk, err := blk.PbAltairBlock()
	if err == nil {
		if altairBlk == nil {
			return nil, status.Error(codes.Internal, "Nil block")
		}
		v2Blk, err := migration.V1Alpha1BeaconBlockAltairToV2(altairBlk.Block)
		if err != nil {
			return nil, status.Errorf(codes.Internal, "Could not get signed beacon block: %v", err)
		}
		sig := blk.Signature()
		data := &ethpbv2.SignedBeaconBlockAltair{
			Message:   v2Blk,
			Signature: sig[:],
		}
		sszData, err := data.MarshalSSZ()
		if err != nil {
			return nil, status.Errorf(codes.Internal, "Could not marshal block into SSZ: %v", err)
		}
		return &ethpbv2.SSZContainer{Version: ethpbv2.Version_ALTAIR, ExecutionOptimistic: false, Data: sszData}, nil
	}
	// ErrUnsupportedGetter means that we have another block type
	if !errors.Is(err, blocks.ErrUnsupportedGetter) {
		return nil, status.Errorf(codes.Internal, "Could not get signed beacon block: %v", err)
	}

	bellatrixBlk, err := blk.PbBellatrixBlock()
	if err == nil {
		if bellatrixBlk == nil {
			return nil, status.Error(codes.Internal, "Nil block")
		}
		v2Blk, err := migration.V1Alpha1BeaconBlockBellatrixToV2(bellatrixBlk.Block)
		if err != nil {
			return nil, status.Errorf(codes.Internal, "Could not get signed beacon block: %v", err)
		}
		root, err := blk.Block().HashTreeRoot()
		if err != nil {
			return nil, status.Errorf(codes.Internal, "Could not get block root: %v", err)
		}
		isOptimistic, err := bs.OptimisticModeFetcher.IsOptimisticForRoot(ctx, root)
		if err != nil {
			return nil, status.Errorf(codes.Internal, "Could not check if block is optimistic: %v", err)
		}
		sig := blk.Signature()
		data := &ethpbv2.SignedBeaconBlockBellatrix{
			Message:   v2Blk,
			Signature: sig[:],
		}
		sszData, err := data.MarshalSSZ()
		if err != nil {
			return nil, status.Errorf(codes.Internal, "Could not marshal block into SSZ: %v", err)
		}
		return &ethpbv2.SSZContainer{Version: ethpbv2.Version_BELLATRIX, ExecutionOptimistic: isOptimistic, Data: sszData}, nil
	}
	// ErrUnsupportedGetter means that we have another block type
	if !errors.Is(err, blocks.ErrUnsupportedGetter) {
		return nil, status.Errorf(codes.Internal, "Could not get signed beacon block: %v", err)
	}

	capellaBlk, err := blk.PbCapellaBlock()
	if err == nil {
		if capellaBlk == nil {
			return nil, status.Error(codes.Internal, "Nil block")
		}
		v2Blk, err := migration.V1Alpha1BeaconBlockCapellaToV2(capellaBlk.Block)
		if err != nil {
			return nil, status.Errorf(codes.Internal, "Could not get signed beacon block: %v", err)
		}
		root, err := blk.Block().HashTreeRoot()
		if err != nil {
			return nil, status.Errorf(codes.Internal, "Could not get block root: %v", err)
		}
		isOptimistic, err := bs.OptimisticModeFetcher.IsOptimisticForRoot(ctx, root)
		if err != nil {
			return nil, status.Errorf(codes.Internal, "Could not check if block is optimistic: %v", err)
		}
		sig := blk.Signature()
		data := &ethpbv2.SignedBeaconBlockCapella{
			Message:   v2Blk,
			Signature: sig[:],
		}
		sszData, err := data.MarshalSSZ()
		if err != nil {
			return nil, status.Errorf(codes.Internal, "Could not marshal block into SSZ: %v", err)
		}
		return &ethpbv2.SSZContainer{Version: ethpbv2.Version_CAPELLA, ExecutionOptimistic: isOptimistic, Data: sszData}, nil
	}
	// ErrUnsupportedGetter means that we have another block type
	if !errors.Is(err, blocks.ErrUnsupportedGetter) {
		return nil, status.Errorf(codes.Internal, "Could not get signed beacon block: %v", err)
	}

	if blindedBellatrixBlk, err := blk.PbBlindedBellatrixBlock(); err == nil {
		if blindedBellatrixBlk == nil {
			return nil, status.Error(codes.Internal, "Nil block")
		}
		signedFullBlock, err := bs.ExecutionPayloadReconstructor.ReconstructFullBellatrixBlock(ctx, blk)
		if err != nil {
			return nil, status.Errorf(
				codes.Internal,
				"Could not reconstruct full execution payload to create signed beacon block: %v",
				err,
			)
		}
		bellatrixBlk, err = signedFullBlock.PbBellatrixBlock()
		if err != nil {
			return nil, status.Errorf(codes.Internal, "Could not get signed beacon block: %v", err)
		}
		v2Blk, err := migration.V1Alpha1BeaconBlockBellatrixToV2(bellatrixBlk.Block)
		if err != nil {
			return nil, status.Errorf(codes.Internal, "Could not get signed beacon block: %v", err)
		}
		root, err := blk.Block().HashTreeRoot()
		if err != nil {
			return nil, status.Errorf(codes.Internal, "Could not get block root: %v", err)
		}
		isOptimistic, err := bs.OptimisticModeFetcher.IsOptimisticForRoot(ctx, root)
		if err != nil {
			return nil, status.Errorf(codes.Internal, "Could not check if block is optimistic: %v", err)
		}
		sig := blk.Signature()
		data := &ethpbv2.SignedBeaconBlockBellatrix{
			Message:   v2Blk,
			Signature: sig[:],
		}
		sszData, err := data.MarshalSSZ()
		if err != nil {
			return nil, status.Errorf(codes.Internal, "Could not marshal block into SSZ: %v", err)
		}
		return &ethpbv2.SSZContainer{
			Version:             ethpbv2.Version_BELLATRIX,
			ExecutionOptimistic: isOptimistic,
			Data:                sszData,
		}, nil
	}
	// ErrUnsupportedGetter means that we have another block type
	if !errors.Is(err, blocks.ErrUnsupportedGetter) {
		return nil, status.Errorf(codes.Internal, "Could not get signed beacon block: %v", err)
	}

	if blindedCapellaBlk, err := blk.PbBlindedCapellaBlock(); err == nil {
		if blindedCapellaBlk == nil {
			return nil, status.Error(codes.Internal, "Nil block")
		}
		signedFullBlock, err := bs.ExecutionPayloadReconstructor.ReconstructFullBellatrixBlock(ctx, blk)
		if err != nil {
			return nil, status.Errorf(
				codes.Internal,
				"Could not reconstruct full execution payload to create signed beacon block: %v",
				err,
			)
		}
		capellaBlk, err = signedFullBlock.PbCapellaBlock()
		if err != nil {
			return nil, status.Errorf(codes.Internal, "Could not get signed beacon block: %v", err)
		}
		v2Blk, err := migration.V1Alpha1BeaconBlockCapellaToV2(capellaBlk.Block)
		if err != nil {
			return nil, status.Errorf(codes.Internal, "Could not get signed beacon block: %v", err)
		}
		root, err := blk.Block().HashTreeRoot()
		if err != nil {
			return nil, status.Errorf(codes.Internal, "Could not get block root: %v", err)
		}
		isOptimistic, err := bs.OptimisticModeFetcher.IsOptimisticForRoot(ctx, root)
		if err != nil {
			return nil, status.Errorf(codes.Internal, "Could not check if block is optimistic: %v", err)
		}
		sig := blk.Signature()
		data := &ethpbv2.SignedBeaconBlockCapella{
			Message:   v2Blk,
			Signature: sig[:],
		}
		sszData, err := data.MarshalSSZ()
		if err != nil {
			return nil, status.Errorf(codes.Internal, "Could not marshal block into SSZ: %v", err)
		}
		return &ethpbv2.SSZContainer{
			Version:             ethpbv2.Version_CAPELLA,
			ExecutionOptimistic: isOptimistic,
			Data:                sszData,
		}, nil
	}
	// ErrUnsupportedGetter means that we have another block type
	if !errors.Is(err, blocks.ErrUnsupportedGetter) {
		return nil, status.Errorf(codes.Internal, "Could not get signed beacon block: %v", err)
	}

	return nil, status.Errorf(codes.Internal, "Unknown block type %T", blk)
}

<<<<<<< HEAD
// GetBlindedBlock retrieves blinded block for given block id.
func (bs *Server) GetBlindedBlock(ctx context.Context, req *ethpbv1.BlockRequest) (*ethpbv2.BlindedBlockResponse, error) {
	ctx, span := trace.StartSpan(ctx, "beacon.GetBlindedBlock")
	defer span.End()

	blk, err := bs.blockFromBlockID(ctx, req.BlockId)
	err = handleGetBlockError(blk, err)
	if err != nil {
		return nil, err
	}

	phase0Blk, err := blk.PbPhase0Block()
	if err == nil {
		if phase0Blk == nil {
			return nil, status.Error(codes.Internal, "Nil block")
		}
		v1Blk, err := migration.SignedBeaconBlock(blk)
		if err != nil {
			return nil, status.Errorf(codes.Internal, "Could not get signed beacon block: %v", err)
		}
		return &ethpbv2.BlindedBlockResponse{
			Version: ethpbv2.Version_PHASE0,
			Data: &ethpbv2.SignedBlindedBeaconBlockContainer{
				Message:   &ethpbv2.SignedBlindedBeaconBlockContainer_Phase0Block{Phase0Block: v1Blk.Block},
				Signature: v1Blk.Signature,
			},
			ExecutionOptimistic: false,
		}, nil
	}
	// ErrUnsupportedGetter means that we have another block type
	if !errors.Is(err, blocks.ErrUnsupportedGetter) {
		return nil, status.Errorf(codes.Internal, "Could not get signed beacon block: %v", err)
	}

	altairBlk, err := blk.PbAltairBlock()
	if err == nil {
		if altairBlk == nil {
			return nil, status.Error(codes.Internal, "Nil block")
		}
		v2Blk, err := migration.V1Alpha1BeaconBlockAltairToV2(altairBlk.Block)
		if err != nil {
			return nil, status.Errorf(codes.Internal, "Could not get signed beacon block: %v", err)
		}
		sig := blk.Signature()
		return &ethpbv2.BlindedBlockResponse{
			Version: ethpbv2.Version_ALTAIR,
			Data: &ethpbv2.SignedBlindedBeaconBlockContainer{
				Message:   &ethpbv2.SignedBlindedBeaconBlockContainer_AltairBlock{AltairBlock: v2Blk},
				Signature: sig[:],
			},
			ExecutionOptimistic: false,
		}, nil
	}
	// ErrUnsupportedGetter means that we have another block type
	if !errors.Is(err, blocks.ErrUnsupportedGetter) {
		return nil, status.Errorf(codes.Internal, "Could not get signed beacon block: %v", err)
	}

	bellatrixBlk, err := blk.PbBellatrixBlock()
	if err == nil {
		if bellatrixBlk == nil {
			return nil, status.Error(codes.Internal, "Nil block")
		}
		blindedBlkInterface, err := blk.ToBlinded()
		if err != nil {
			return nil, status.Errorf(codes.Internal, "Could not convert block to blinded block: %v", err)
		}
		blindedBellatrixBlock, err := blindedBlkInterface.PbBlindedBellatrixBlock()
		if err != nil {
			return nil, status.Errorf(codes.Internal, "Could not get signed beacon block: %v", err)
		}
		v2Blk, err := migration.V1Alpha1BeaconBlockBlindedBellatrixToV2Blinded(blindedBellatrixBlock.Block)
		if err != nil {
			return nil, status.Errorf(codes.Internal, "Could not get signed beacon block: %v", err)
		}
		root, err := blk.Block().HashTreeRoot()
		if err != nil {
			return nil, status.Errorf(codes.Internal, "Could not get block root: %v", err)
		}
		isOptimistic, err := bs.OptimisticModeFetcher.IsOptimisticForRoot(ctx, root)
		if err != nil {
			return nil, status.Errorf(codes.Internal, "Could not check if block is optimistic: %v", err)
		}
		sig := blk.Signature()
		return &ethpbv2.BlindedBlockResponse{
			Version: ethpbv2.Version_BELLATRIX,
			Data: &ethpbv2.SignedBlindedBeaconBlockContainer{
				Message:   &ethpbv2.SignedBlindedBeaconBlockContainer_BellatrixBlock{BellatrixBlock: v2Blk},
				Signature: sig[:],
			},
			ExecutionOptimistic: isOptimistic,
		}, nil
	}
	// ErrUnsupportedGetter means that we have another block type
	if !errors.Is(err, blocks.ErrUnsupportedGetter) {
		return nil, status.Errorf(codes.Internal, "Could not get signed beacon block: %v", err)
	}

	capellaBlk, err := blk.PbCapellaBlock()
	if err == nil {
		if capellaBlk == nil {
			return nil, status.Error(codes.Internal, "Nil block")
		}
		blindedBlkInterface, err := blk.ToBlinded()
		if err != nil {
			return nil, status.Errorf(codes.Internal, "Could not convert block to blinded block: %v", err)
		}
		blindedCapellaBlock, err := blindedBlkInterface.PbBlindedCapellaBlock()
		if err != nil {
			return nil, status.Errorf(codes.Internal, "Could not get signed beacon block: %v", err)
		}
		v2Blk, err := migration.V1Alpha1BeaconBlockBlindedCapellaToV2Blinded(blindedCapellaBlock.Block)
		if err != nil {
			return nil, status.Errorf(codes.Internal, "Could not get signed beacon block: %v", err)
		}
		root, err := blk.Block().HashTreeRoot()
		if err != nil {
			return nil, status.Errorf(codes.Internal, "Could not get block root: %v", err)
		}
		isOptimistic, err := bs.OptimisticModeFetcher.IsOptimisticForRoot(ctx, root)
		if err != nil {
			return nil, status.Errorf(codes.Internal, "Could not check if block is optimistic: %v", err)
		}
		sig := blk.Signature()
		return &ethpbv2.BlindedBlockResponse{
			Version: ethpbv2.Version_CAPELLA,
			Data: &ethpbv2.SignedBlindedBeaconBlockContainer{
				Message:   &ethpbv2.SignedBlindedBeaconBlockContainer_CapellaBlock{CapellaBlock: v2Blk},
				Signature: sig[:],
			},
			ExecutionOptimistic: isOptimistic,
		}, nil
	}
	// ErrUnsupportedGetter means that we have another block type
	if !errors.Is(err, blocks.ErrUnsupportedGetter) {
		return nil, status.Errorf(codes.Internal, "Could not get signed beacon block: %v", err)
	}

	if blindedBellatrixBlk, err := blk.PbBlindedBellatrixBlock(); err == nil {
		if blindedBellatrixBlk == nil {
			return nil, status.Error(codes.Internal, "Nil block")
		}
		v2Blk, err := migration.V1Alpha1BeaconBlockBlindedBellatrixToV2Blinded(blindedBellatrixBlk.Block)
		if err != nil {
			return nil, status.Errorf(codes.Internal, "Could not get signed beacon block: %v", err)
		}
		root, err := blk.Block().HashTreeRoot()
		if err != nil {
			return nil, status.Errorf(codes.Internal, "Could not get block root: %v", err)
		}
		isOptimistic, err := bs.OptimisticModeFetcher.IsOptimisticForRoot(ctx, root)
		if err != nil {
			return nil, status.Errorf(codes.Internal, "Could not check if block is optimistic: %v", err)
		}
		sig := blk.Signature()
		return &ethpbv2.BlindedBlockResponse{
			Version: ethpbv2.Version_BELLATRIX,
			Data: &ethpbv2.SignedBlindedBeaconBlockContainer{
				Message:   &ethpbv2.SignedBlindedBeaconBlockContainer_BellatrixBlock{BellatrixBlock: v2Blk},
				Signature: sig[:],
			},
			ExecutionOptimistic: isOptimistic,
		}, nil
	}
	// ErrUnsupportedGetter means that we have another block type
	if !errors.Is(err, blocks.ErrUnsupportedGetter) {
		return nil, status.Errorf(codes.Internal, "Could not get signed beacon block: %v", err)
	}

	if blindedCapellaBlk, err := blk.PbBlindedCapellaBlock(); err == nil {
		if blindedCapellaBlk == nil {
			return nil, status.Error(codes.Internal, "Nil block")
		}
		v2Blk, err := migration.V1Alpha1BeaconBlockBlindedCapellaToV2Blinded(blindedCapellaBlk.Block)
		if err != nil {
			return nil, status.Errorf(codes.Internal, "Could not get signed beacon block: %v", err)
		}
		root, err := blk.Block().HashTreeRoot()
		if err != nil {
			return nil, status.Errorf(codes.Internal, "Could not get block root: %v", err)
		}
		isOptimistic, err := bs.OptimisticModeFetcher.IsOptimisticForRoot(ctx, root)
		if err != nil {
			return nil, status.Errorf(codes.Internal, "Could not check if block is optimistic: %v", err)
		}
		sig := blk.Signature()
		return &ethpbv2.BlindedBlockResponse{
			Version: ethpbv2.Version_CAPELLA,
			Data: &ethpbv2.SignedBlindedBeaconBlockContainer{
				Message:   &ethpbv2.SignedBlindedBeaconBlockContainer_CapellaBlock{CapellaBlock: v2Blk},
				Signature: sig[:],
			},
			ExecutionOptimistic: isOptimistic,
		}, nil
	}
	// ErrUnsupportedGetter means that we have another block type
	if !errors.Is(err, blocks.ErrUnsupportedGetter) {
		return nil, status.Errorf(codes.Internal, "Could not get signed beacon block: %v", err)
	}

	return nil, status.Errorf(codes.Internal, "Unknown block type %T", blk)
}

=======
>>>>>>> 6c3b75f9
// GetBlindedBlockSSZ returns the SSZ-serialized version of the blinded beacon block for given block id.
func (bs *Server) GetBlindedBlockSSZ(ctx context.Context, req *ethpbv1.BlockRequest) (*ethpbv2.SSZContainer, error) {
	ctx, span := trace.StartSpan(ctx, "beacon.GetBlindedBlockSSZ")
	defer span.End()

	blk, err := bs.blockFromBlockID(ctx, req.BlockId)
	err = handleGetBlockError(blk, err)
	if err != nil {
		return nil, err
	}

	phase0Blk, err := blk.PbPhase0Block()
	if err == nil {
		if phase0Blk == nil {
			return nil, status.Error(codes.Internal, "Nil block")
		}
		signedBeaconBlock, err := migration.SignedBeaconBlock(blk)
		if err != nil {
			return nil, status.Errorf(codes.Internal, "Could not get signed beacon block: %v", err)
		}
		sszBlock, err := signedBeaconBlock.MarshalSSZ()
		if err != nil {
			return nil, status.Errorf(codes.Internal, "Could not marshal block into SSZ: %v", err)
		}
		return &ethpbv2.SSZContainer{Version: ethpbv2.Version_PHASE0, ExecutionOptimistic: false, Data: sszBlock}, nil
	}
	// ErrUnsupportedGetter means that we have another block type
	if !errors.Is(err, blocks.ErrUnsupportedGetter) {
		return nil, status.Errorf(codes.Internal, "Could not get signed beacon block: %v", err)
	}

	altairBlk, err := blk.PbAltairBlock()
	if err == nil {
		if altairBlk == nil {
			return nil, status.Error(codes.Internal, "Nil block")
		}
		v2Blk, err := migration.V1Alpha1BeaconBlockAltairToV2(altairBlk.Block)
		if err != nil {
			return nil, status.Errorf(codes.Internal, "Could not get signed beacon block: %v", err)
		}
		sig := blk.Signature()
		data := &ethpbv2.SignedBeaconBlockAltair{
			Message:   v2Blk,
			Signature: sig[:],
		}
		sszData, err := data.MarshalSSZ()
		if err != nil {
			return nil, status.Errorf(codes.Internal, "Could not marshal block into SSZ: %v", err)
		}
		return &ethpbv2.SSZContainer{Version: ethpbv2.Version_ALTAIR, ExecutionOptimistic: false, Data: sszData}, nil
	}
	// ErrUnsupportedGetter means that we have another block type
	if !errors.Is(err, blocks.ErrUnsupportedGetter) {
		return nil, status.Errorf(codes.Internal, "Could not get signed beacon block: %v", err)
	}

	bellatrixBlk, err := blk.PbBellatrixBlock()
	if err == nil {
		if bellatrixBlk == nil {
			return nil, status.Error(codes.Internal, "Nil block")
		}
		blindedBlkInterface, err := blk.ToBlinded()
		if err != nil {
			return nil, status.Errorf(codes.Internal, "Could not convert block to blinded block: %v", err)
		}
		blindedBellatrixBlock, err := blindedBlkInterface.PbBlindedBellatrixBlock()
		if err != nil {
			return nil, status.Errorf(codes.Internal, "Could not get signed beacon block: %v", err)
		}
		v2Blk, err := migration.V1Alpha1BeaconBlockBlindedBellatrixToV2Blinded(blindedBellatrixBlock.Block)
		if err != nil {
			return nil, status.Errorf(codes.Internal, "Could not get signed beacon block: %v", err)
		}
		root, err := blk.Block().HashTreeRoot()
		if err != nil {
			return nil, status.Errorf(codes.Internal, "Could not get block root: %v", err)
		}
		isOptimistic, err := bs.OptimisticModeFetcher.IsOptimisticForRoot(ctx, root)
		if err != nil {
			return nil, status.Errorf(codes.Internal, "Could not check if block is optimistic: %v", err)
		}
		sig := blk.Signature()
		data := &ethpbv2.SignedBlindedBeaconBlockBellatrix{
			Message:   v2Blk,
			Signature: sig[:],
		}
		sszData, err := data.MarshalSSZ()
		if err != nil {
			return nil, status.Errorf(codes.Internal, "Could not marshal block into SSZ: %v", err)
		}
		return &ethpbv2.SSZContainer{Version: ethpbv2.Version_BELLATRIX, ExecutionOptimistic: isOptimistic, Data: sszData}, nil
	}
	// ErrUnsupportedGetter means that we have another block type
	if !errors.Is(err, blocks.ErrUnsupportedGetter) {
		return nil, status.Errorf(codes.Internal, "Could not get signed beacon block: %v", err)
	}

	capellaBlk, err := blk.PbCapellaBlock()
	if err == nil {
		if capellaBlk == nil {
			return nil, status.Error(codes.Internal, "Nil block")
		}
		blindedBlkInterface, err := blk.ToBlinded()
		if err != nil {
			return nil, status.Errorf(codes.Internal, "Could not convert block to blinded block: %v", err)
		}
		blindedCapellaBlock, err := blindedBlkInterface.PbBlindedCapellaBlock()
		if err != nil {
			return nil, status.Errorf(codes.Internal, "Could not get signed beacon block: %v", err)
		}
		v2Blk, err := migration.V1Alpha1BeaconBlockBlindedCapellaToV2Blinded(blindedCapellaBlock.Block)
		if err != nil {
			return nil, status.Errorf(codes.Internal, "Could not get signed beacon block: %v", err)
		}
		root, err := blk.Block().HashTreeRoot()
		if err != nil {
			return nil, status.Errorf(codes.Internal, "Could not get block root: %v", err)
		}
		isOptimistic, err := bs.OptimisticModeFetcher.IsOptimisticForRoot(ctx, root)
		if err != nil {
			return nil, status.Errorf(codes.Internal, "Could not check if block is optimistic: %v", err)
		}
		sig := blk.Signature()
		data := &ethpbv2.SignedBlindedBeaconBlockCapella{
			Message:   v2Blk,
			Signature: sig[:],
		}
		sszData, err := data.MarshalSSZ()
		if err != nil {
			return nil, status.Errorf(codes.Internal, "Could not marshal block into SSZ: %v", err)
		}
		return &ethpbv2.SSZContainer{Version: ethpbv2.Version_CAPELLA, ExecutionOptimistic: isOptimistic, Data: sszData}, nil
	}
	// ErrUnsupportedGetter means that we have another block type
	if !errors.Is(err, blocks.ErrUnsupportedGetter) {
		return nil, status.Errorf(codes.Internal, "Could not get signed beacon block: %v", err)
	}

	if blindedBellatrixBlk, err := blk.PbBlindedBellatrixBlock(); err == nil {
		if blindedBellatrixBlk == nil {
			return nil, status.Error(codes.Internal, "Nil block")
		}
		v2Blk, err := migration.V1Alpha1BeaconBlockBlindedBellatrixToV2Blinded(blindedBellatrixBlk.Block)
		if err != nil {
			return nil, status.Errorf(codes.Internal, "Could not get signed beacon block: %v", err)
		}
		root, err := blk.Block().HashTreeRoot()
		if err != nil {
			return nil, status.Errorf(codes.Internal, "Could not get block root: %v", err)
		}
		isOptimistic, err := bs.OptimisticModeFetcher.IsOptimisticForRoot(ctx, root)
		if err != nil {
			return nil, status.Errorf(codes.Internal, "Could not check if block is optimistic: %v", err)
		}
		sig := blk.Signature()
		data := &ethpbv2.SignedBlindedBeaconBlockBellatrix{
			Message:   v2Blk,
			Signature: sig[:],
		}
		sszData, err := data.MarshalSSZ()
		if err != nil {
			return nil, status.Errorf(codes.Internal, "Could not marshal block into SSZ: %v", err)
		}
		return &ethpbv2.SSZContainer{
			Version:             ethpbv2.Version_BELLATRIX,
			ExecutionOptimistic: isOptimistic,
			Data:                sszData,
		}, nil
	}
	// ErrUnsupportedGetter means that we have another block type
	if !errors.Is(err, blocks.ErrUnsupportedGetter) {
		return nil, status.Errorf(codes.Internal, "Could not get signed beacon block: %v", err)
	}

	if blindedCapellaBlk, err := blk.PbBlindedCapellaBlock(); err == nil {
		if blindedCapellaBlk == nil {
			return nil, status.Error(codes.Internal, "Nil block")
		}
		v2Blk, err := migration.V1Alpha1BeaconBlockBlindedCapellaToV2Blinded(blindedCapellaBlk.Block)
		if err != nil {
			return nil, status.Errorf(codes.Internal, "Could not get signed beacon block: %v", err)
		}
		root, err := blk.Block().HashTreeRoot()
		if err != nil {
			return nil, status.Errorf(codes.Internal, "Could not get block root: %v", err)
		}
		isOptimistic, err := bs.OptimisticModeFetcher.IsOptimisticForRoot(ctx, root)
		if err != nil {
			return nil, status.Errorf(codes.Internal, "Could not check if block is optimistic: %v", err)
		}
		sig := blk.Signature()
		data := &ethpbv2.SignedBlindedBeaconBlockCapella{
			Message:   v2Blk,
			Signature: sig[:],
		}
		sszData, err := data.MarshalSSZ()
		if err != nil {
			return nil, status.Errorf(codes.Internal, "Could not marshal block into SSZ: %v", err)
		}
		return &ethpbv2.SSZContainer{
			Version:             ethpbv2.Version_CAPELLA,
			ExecutionOptimistic: isOptimistic,
			Data:                sszData,
		}, nil
	}
	// ErrUnsupportedGetter means that we have another block type
	if !errors.Is(err, blocks.ErrUnsupportedGetter) {
		return nil, status.Errorf(codes.Internal, "Could not get signed beacon block: %v", err)
	}

	return nil, status.Errorf(codes.Internal, "Unknown block type %T", blk)
}

// GetBlockRoot retrieves hashTreeRoot of BeaconBlock/BeaconBlockHeader.
func (bs *Server) GetBlockRoot(ctx context.Context, req *ethpbv1.BlockRequest) (*ethpbv1.BlockRootResponse, error) {
	ctx, span := trace.StartSpan(ctx, "beacon.GetBlockRoot")
	defer span.End()

	var root []byte
	var err error
	switch string(req.BlockId) {
	case "head":
		root, err = bs.ChainInfoFetcher.HeadRoot(ctx)
		if err != nil {
			return nil, status.Errorf(codes.Internal, "Could not retrieve head block: %v", err)
		}
		if root == nil {
			return nil, status.Errorf(codes.NotFound, "No head root was found")
		}
	case "finalized":
		finalized := bs.ChainInfoFetcher.FinalizedCheckpt()
		root = finalized.Root
	case "genesis":
		blk, err := bs.BeaconDB.GenesisBlock(ctx)
		if err != nil {
			return nil, status.Errorf(codes.Internal, "Could not retrieve blocks for genesis slot: %v", err)
		}
		if err := blocks.BeaconBlockIsNil(blk); err != nil {
			return nil, status.Errorf(codes.NotFound, "Could not find genesis block: %v", err)
		}
		blkRoot, err := blk.Block().HashTreeRoot()
		if err != nil {
			return nil, status.Error(codes.Internal, "Could not hash genesis block")
		}
		root = blkRoot[:]
	default:
		if len(req.BlockId) == 32 {
			blk, err := bs.BeaconDB.Block(ctx, bytesutil.ToBytes32(req.BlockId))
			if err != nil {
				return nil, status.Errorf(codes.Internal, "Could not retrieve block for block root %#x: %v", req.BlockId, err)
			}
			if err := blocks.BeaconBlockIsNil(blk); err != nil {
				return nil, status.Errorf(codes.NotFound, "Could not find block: %v", err)
			}
			root = req.BlockId
		} else {
			slot, err := strconv.ParseUint(string(req.BlockId), 10, 64)
			if err != nil {
				return nil, status.Errorf(codes.InvalidArgument, "Could not parse block ID: %v", err)
			}
			hasRoots, roots, err := bs.BeaconDB.BlockRootsBySlot(ctx, types.Slot(slot))
			if err != nil {
				return nil, status.Errorf(codes.Internal, "Could not retrieve blocks for slot %d: %v", slot, err)
			}

			if !hasRoots {
				return nil, status.Error(codes.NotFound, "Could not find any blocks with given slot")
			}
			root = roots[0][:]
			if len(roots) == 1 {
				break
			}
			for _, blockRoot := range roots {
				canonical, err := bs.ChainInfoFetcher.IsCanonical(ctx, blockRoot)
				if err != nil {
					return nil, status.Errorf(codes.Internal, "Could not determine if block root is canonical: %v", err)
				}
				if canonical {
					root = blockRoot[:]
					break
				}
			}
		}
	}

	isOptimistic, err := bs.OptimisticModeFetcher.IsOptimisticForRoot(ctx, bytesutil.ToBytes32(root))
	if err != nil {
		return nil, status.Errorf(codes.Internal, "Could not check if block is optimistic: %v", err)
	}

	return &ethpbv1.BlockRootResponse{
		Data: &ethpbv1.BlockRootContainer{
			Root: root,
		},
		ExecutionOptimistic: isOptimistic,
	}, nil
}

// ListBlockAttestations retrieves attestation included in requested block.
func (bs *Server) ListBlockAttestations(ctx context.Context, req *ethpbv1.BlockRequest) (*ethpbv1.BlockAttestationsResponse, error) {
	ctx, span := trace.StartSpan(ctx, "beacon.ListBlockAttestations")
	defer span.End()

	blk, err := bs.blockFromBlockID(ctx, req.BlockId)
	err = handleGetBlockError(blk, err)
	if err != nil {
		return nil, err
	}

	v1Alpha1Attestations := blk.Block().Body().Attestations()
	v1Attestations := make([]*ethpbv1.Attestation, 0, len(v1Alpha1Attestations))
	for _, att := range v1Alpha1Attestations {
		migratedAtt := migration.V1Alpha1AttestationToV1(att)
		v1Attestations = append(v1Attestations, migratedAtt)
	}
	root, err := blk.Block().HashTreeRoot()
	if err != nil {
		return nil, status.Errorf(codes.Internal, "Could not get block root: %v", err)
	}
	isOptimistic, err := bs.OptimisticModeFetcher.IsOptimisticForRoot(ctx, root)
	if err != nil {
		return nil, status.Errorf(codes.Internal, "Could not check if block is optimistic: %v", err)
	}
	return &ethpbv1.BlockAttestationsResponse{
		Data:                v1Attestations,
		ExecutionOptimistic: isOptimistic,
	}, nil
}

func (bs *Server) blockFromBlockID(ctx context.Context, blockId []byte) (interfaces.SignedBeaconBlock, error) {
	var err error
	var blk interfaces.SignedBeaconBlock
	switch string(blockId) {
	case "head":
		blk, err = bs.ChainInfoFetcher.HeadBlock(ctx)
		if err != nil {
			return nil, errors.Wrap(err, "could not retrieve head block")
		}
	case "finalized":
		finalized := bs.ChainInfoFetcher.FinalizedCheckpt()
		finalizedRoot := bytesutil.ToBytes32(finalized.Root)
		blk, err = bs.BeaconDB.Block(ctx, finalizedRoot)
		if err != nil {
			return nil, errors.New("could not get finalized block from db")
		}
	case "genesis":
		blk, err = bs.BeaconDB.GenesisBlock(ctx)
		if err != nil {
			return nil, errors.Wrap(err, "could not retrieve blocks for genesis slot")
		}
	default:
		if len(blockId) == 32 {
			blk, err = bs.BeaconDB.Block(ctx, bytesutil.ToBytes32(blockId))
			if err != nil {
				return nil, errors.Wrap(err, "could not retrieve block")
			}
		} else {
			slot, err := strconv.ParseUint(string(blockId), 10, 64)
			if err != nil {
				e := newBlockIdParseError(err)
				return nil, &e
			}
			blks, err := bs.BeaconDB.BlocksBySlot(ctx, types.Slot(slot))
			if err != nil {
				return nil, errors.Wrapf(err, "could not retrieve blocks for slot %d", slot)
			}
			_, roots, err := bs.BeaconDB.BlockRootsBySlot(ctx, types.Slot(slot))
			if err != nil {
				return nil, errors.Wrapf(err, "could not retrieve block roots for slot %d", slot)
			}
			numBlks := len(blks)
			if numBlks == 0 {
				return nil, nil
			}
			for i, b := range blks {
				canonical, err := bs.ChainInfoFetcher.IsCanonical(ctx, roots[i])
				if err != nil {
					return nil, status.Errorf(codes.Internal, "Could not determine if block root is canonical: %v", err)
				}
				if canonical {
					blk = b
					break
				}
			}
		}
	}
	return blk, nil
}

func handleGetBlockError(blk interfaces.SignedBeaconBlock, err error) error {
	if invalidBlockIdErr, ok := err.(*blockIdParseError); ok {
		return status.Errorf(codes.InvalidArgument, "Invalid block ID: %v", invalidBlockIdErr)
	}
	if err != nil {
		return status.Errorf(codes.Internal, "Could not get block from block ID: %v", err)
	}
	if err := blocks.BeaconBlockIsNil(blk); err != nil {
		return status.Errorf(codes.NotFound, "Could not find requested block: %v", err)
	}
	return nil
}

func (bs *Server) submitPhase0Block(ctx context.Context, phase0Blk *ethpbv1.BeaconBlock, sig []byte) error {
	v1alpha1Blk, err := migration.V1ToV1Alpha1SignedBlock(&ethpbv1.SignedBeaconBlock{Block: phase0Blk, Signature: sig})
	if err != nil {
		return status.Errorf(codes.InvalidArgument, "Could not convert block to v1 block")
	}
	wrappedPhase0Blk, err := blocks.NewSignedBeaconBlock(v1alpha1Blk)
	if err != nil {
		return status.Errorf(codes.InvalidArgument, "Could not prepare block")
	}
	root, err := phase0Blk.HashTreeRoot()
	if err != nil {
		return status.Errorf(codes.InvalidArgument, "Could not tree hash block: %v", err)
	}

	return bs.submitBlock(ctx, root, wrappedPhase0Blk)
}

func (bs *Server) submitAltairBlock(ctx context.Context, altairBlk *ethpbv2.BeaconBlockAltair, sig []byte) error {
	v1alpha1Blk, err := migration.AltairToV1Alpha1SignedBlock(&ethpbv2.SignedBeaconBlockAltair{Message: altairBlk, Signature: sig})
	if err != nil {
		return status.Errorf(codes.InvalidArgument, "Could not convert block to v1 block")
	}
	wrappedAltairBlk, err := blocks.NewSignedBeaconBlock(v1alpha1Blk)
	if err != nil {
		return status.Errorf(codes.InvalidArgument, "Could not prepare block")
	}

	root, err := altairBlk.HashTreeRoot()
	if err != nil {
		return status.Errorf(codes.InvalidArgument, "Could not tree hash block: %v", err)
	}

	return bs.submitBlock(ctx, root, wrappedAltairBlk)
}

func (bs *Server) submitBellatrixBlock(ctx context.Context, bellatrixBlk *ethpbv2.BeaconBlockBellatrix, sig []byte) error {
	v1alpha1Blk, err := migration.BellatrixToV1Alpha1SignedBlock(&ethpbv2.SignedBeaconBlockBellatrix{Message: bellatrixBlk, Signature: sig})
	if err != nil {
		return status.Errorf(codes.InvalidArgument, "Could not convert block to v1 block")
	}
	wrappedBellatrixBlk, err := blocks.NewSignedBeaconBlock(v1alpha1Blk)
	if err != nil {
		return status.Errorf(codes.InvalidArgument, "Could not prepare block")
	}

	root, err := bellatrixBlk.HashTreeRoot()
	if err != nil {
		return status.Errorf(codes.InvalidArgument, "Could not tree hash block: %v", err)
	}

	return bs.submitBlock(ctx, root, wrappedBellatrixBlk)
}

func (bs *Server) submitCapellaBlock(ctx context.Context, capellaBlk *ethpbv2.BeaconBlockCapella, sig []byte) error {
	v1alpha1Blk, err := migration.CapellaToV1Alpha1SignedBlock(&ethpbv2.SignedBeaconBlockCapella{Message: capellaBlk, Signature: sig})
	if err != nil {
		return status.Errorf(codes.InvalidArgument, "Could not convert block to v1 block")
	}
	wrappedCapellaBlk, err := blocks.NewSignedBeaconBlock(v1alpha1Blk)
	if err != nil {
		return status.Errorf(codes.InvalidArgument, "Could not prepare block")
	}

	root, err := capellaBlk.HashTreeRoot()
	if err != nil {
		return status.Errorf(codes.InvalidArgument, "Could not tree hash block: %v", err)
	}

	return bs.submitBlock(ctx, root, wrappedCapellaBlk)
}

func (bs *Server) submitBlindedBellatrixBlock(ctx context.Context, blindedBellatrixBlk *ethpbv2.BlindedBeaconBlockBellatrix, sig []byte) error {
	b, err := migration.BlindedBellatrixToV1Alpha1SignedBlock(&ethpbv2.SignedBlindedBeaconBlockBellatrix{
		Message:   blindedBellatrixBlk,
		Signature: sig,
	})
	if err != nil {
		return status.Errorf(codes.Internal, "Could not get blinded block: %v", err)
	}
	_, err = bs.V1Alpha1ValidatorServer.ProposeBeaconBlock(ctx, &eth.GenericSignedBeaconBlock{
		Block: &eth.GenericSignedBeaconBlock_BlindedBellatrix{
			BlindedBellatrix: b,
		},
	})
	if err != nil {
		return status.Errorf(codes.Internal, "Could not propose blinded block: %v", err)
	}
	return nil
}

func (bs *Server) submitBlindedCapellaBlock(ctx context.Context, blindedCapellaBlk *ethpbv2.BlindedBeaconBlockCapella, sig []byte) error {
	b, err := migration.BlindedCapellaToV1Alpha1SignedBlock(&ethpbv2.SignedBlindedBeaconBlockCapella{
		Message:   blindedCapellaBlk,
		Signature: sig,
	})
	if err != nil {
		return status.Errorf(codes.Internal, "Could not get blinded block: %v", err)
	}
	_, err = bs.V1Alpha1ValidatorServer.ProposeBeaconBlock(ctx, &eth.GenericSignedBeaconBlock{
		Block: &eth.GenericSignedBeaconBlock_BlindedCapella{
			BlindedCapella: b,
		},
	})
	if err != nil {
		return status.Errorf(codes.Internal, "Could not propose blinded block: %v", err)
	}
	return nil
}

func (bs *Server) submitBlock(ctx context.Context, blockRoot [fieldparams.RootLength]byte, block interfaces.SignedBeaconBlock) error {
	// Do not block proposal critical path with debug logging or block feed updates.
	defer func() {
		log.WithField("blockRoot", fmt.Sprintf("%#x", bytesutil.Trunc(blockRoot[:]))).Debugf(
			"Block proposal received via RPC")
		bs.BlockNotifier.BlockFeed().Send(&feed.Event{
			Type: blockfeed.ReceivedBlock,
			Data: &blockfeed.ReceivedBlockData{SignedBlock: block},
		})
	}()

	// Broadcast the new block to the network.
	blockPb, err := block.Proto()
	if err != nil {
		return errors.Wrap(err, "could not get protobuf block")
	}
	if err := bs.Broadcaster.Broadcast(ctx, blockPb); err != nil {
		return status.Errorf(codes.Internal, "Could not broadcast block: %v", err)
	}

	if err := bs.BlockReceiver.ReceiveBlock(ctx, block, blockRoot); err != nil {
		return status.Errorf(codes.Internal, "Could not process beacon block: %v", err)
	}

	return nil
}<|MERGE_RESOLUTION|>--- conflicted
+++ resolved
@@ -864,212 +864,6 @@
 	return nil, status.Errorf(codes.Internal, "Unknown block type %T", blk)
 }
 
-<<<<<<< HEAD
-// GetBlindedBlock retrieves blinded block for given block id.
-func (bs *Server) GetBlindedBlock(ctx context.Context, req *ethpbv1.BlockRequest) (*ethpbv2.BlindedBlockResponse, error) {
-	ctx, span := trace.StartSpan(ctx, "beacon.GetBlindedBlock")
-	defer span.End()
-
-	blk, err := bs.blockFromBlockID(ctx, req.BlockId)
-	err = handleGetBlockError(blk, err)
-	if err != nil {
-		return nil, err
-	}
-
-	phase0Blk, err := blk.PbPhase0Block()
-	if err == nil {
-		if phase0Blk == nil {
-			return nil, status.Error(codes.Internal, "Nil block")
-		}
-		v1Blk, err := migration.SignedBeaconBlock(blk)
-		if err != nil {
-			return nil, status.Errorf(codes.Internal, "Could not get signed beacon block: %v", err)
-		}
-		return &ethpbv2.BlindedBlockResponse{
-			Version: ethpbv2.Version_PHASE0,
-			Data: &ethpbv2.SignedBlindedBeaconBlockContainer{
-				Message:   &ethpbv2.SignedBlindedBeaconBlockContainer_Phase0Block{Phase0Block: v1Blk.Block},
-				Signature: v1Blk.Signature,
-			},
-			ExecutionOptimistic: false,
-		}, nil
-	}
-	// ErrUnsupportedGetter means that we have another block type
-	if !errors.Is(err, blocks.ErrUnsupportedGetter) {
-		return nil, status.Errorf(codes.Internal, "Could not get signed beacon block: %v", err)
-	}
-
-	altairBlk, err := blk.PbAltairBlock()
-	if err == nil {
-		if altairBlk == nil {
-			return nil, status.Error(codes.Internal, "Nil block")
-		}
-		v2Blk, err := migration.V1Alpha1BeaconBlockAltairToV2(altairBlk.Block)
-		if err != nil {
-			return nil, status.Errorf(codes.Internal, "Could not get signed beacon block: %v", err)
-		}
-		sig := blk.Signature()
-		return &ethpbv2.BlindedBlockResponse{
-			Version: ethpbv2.Version_ALTAIR,
-			Data: &ethpbv2.SignedBlindedBeaconBlockContainer{
-				Message:   &ethpbv2.SignedBlindedBeaconBlockContainer_AltairBlock{AltairBlock: v2Blk},
-				Signature: sig[:],
-			},
-			ExecutionOptimistic: false,
-		}, nil
-	}
-	// ErrUnsupportedGetter means that we have another block type
-	if !errors.Is(err, blocks.ErrUnsupportedGetter) {
-		return nil, status.Errorf(codes.Internal, "Could not get signed beacon block: %v", err)
-	}
-
-	bellatrixBlk, err := blk.PbBellatrixBlock()
-	if err == nil {
-		if bellatrixBlk == nil {
-			return nil, status.Error(codes.Internal, "Nil block")
-		}
-		blindedBlkInterface, err := blk.ToBlinded()
-		if err != nil {
-			return nil, status.Errorf(codes.Internal, "Could not convert block to blinded block: %v", err)
-		}
-		blindedBellatrixBlock, err := blindedBlkInterface.PbBlindedBellatrixBlock()
-		if err != nil {
-			return nil, status.Errorf(codes.Internal, "Could not get signed beacon block: %v", err)
-		}
-		v2Blk, err := migration.V1Alpha1BeaconBlockBlindedBellatrixToV2Blinded(blindedBellatrixBlock.Block)
-		if err != nil {
-			return nil, status.Errorf(codes.Internal, "Could not get signed beacon block: %v", err)
-		}
-		root, err := blk.Block().HashTreeRoot()
-		if err != nil {
-			return nil, status.Errorf(codes.Internal, "Could not get block root: %v", err)
-		}
-		isOptimistic, err := bs.OptimisticModeFetcher.IsOptimisticForRoot(ctx, root)
-		if err != nil {
-			return nil, status.Errorf(codes.Internal, "Could not check if block is optimistic: %v", err)
-		}
-		sig := blk.Signature()
-		return &ethpbv2.BlindedBlockResponse{
-			Version: ethpbv2.Version_BELLATRIX,
-			Data: &ethpbv2.SignedBlindedBeaconBlockContainer{
-				Message:   &ethpbv2.SignedBlindedBeaconBlockContainer_BellatrixBlock{BellatrixBlock: v2Blk},
-				Signature: sig[:],
-			},
-			ExecutionOptimistic: isOptimistic,
-		}, nil
-	}
-	// ErrUnsupportedGetter means that we have another block type
-	if !errors.Is(err, blocks.ErrUnsupportedGetter) {
-		return nil, status.Errorf(codes.Internal, "Could not get signed beacon block: %v", err)
-	}
-
-	capellaBlk, err := blk.PbCapellaBlock()
-	if err == nil {
-		if capellaBlk == nil {
-			return nil, status.Error(codes.Internal, "Nil block")
-		}
-		blindedBlkInterface, err := blk.ToBlinded()
-		if err != nil {
-			return nil, status.Errorf(codes.Internal, "Could not convert block to blinded block: %v", err)
-		}
-		blindedCapellaBlock, err := blindedBlkInterface.PbBlindedCapellaBlock()
-		if err != nil {
-			return nil, status.Errorf(codes.Internal, "Could not get signed beacon block: %v", err)
-		}
-		v2Blk, err := migration.V1Alpha1BeaconBlockBlindedCapellaToV2Blinded(blindedCapellaBlock.Block)
-		if err != nil {
-			return nil, status.Errorf(codes.Internal, "Could not get signed beacon block: %v", err)
-		}
-		root, err := blk.Block().HashTreeRoot()
-		if err != nil {
-			return nil, status.Errorf(codes.Internal, "Could not get block root: %v", err)
-		}
-		isOptimistic, err := bs.OptimisticModeFetcher.IsOptimisticForRoot(ctx, root)
-		if err != nil {
-			return nil, status.Errorf(codes.Internal, "Could not check if block is optimistic: %v", err)
-		}
-		sig := blk.Signature()
-		return &ethpbv2.BlindedBlockResponse{
-			Version: ethpbv2.Version_CAPELLA,
-			Data: &ethpbv2.SignedBlindedBeaconBlockContainer{
-				Message:   &ethpbv2.SignedBlindedBeaconBlockContainer_CapellaBlock{CapellaBlock: v2Blk},
-				Signature: sig[:],
-			},
-			ExecutionOptimistic: isOptimistic,
-		}, nil
-	}
-	// ErrUnsupportedGetter means that we have another block type
-	if !errors.Is(err, blocks.ErrUnsupportedGetter) {
-		return nil, status.Errorf(codes.Internal, "Could not get signed beacon block: %v", err)
-	}
-
-	if blindedBellatrixBlk, err := blk.PbBlindedBellatrixBlock(); err == nil {
-		if blindedBellatrixBlk == nil {
-			return nil, status.Error(codes.Internal, "Nil block")
-		}
-		v2Blk, err := migration.V1Alpha1BeaconBlockBlindedBellatrixToV2Blinded(blindedBellatrixBlk.Block)
-		if err != nil {
-			return nil, status.Errorf(codes.Internal, "Could not get signed beacon block: %v", err)
-		}
-		root, err := blk.Block().HashTreeRoot()
-		if err != nil {
-			return nil, status.Errorf(codes.Internal, "Could not get block root: %v", err)
-		}
-		isOptimistic, err := bs.OptimisticModeFetcher.IsOptimisticForRoot(ctx, root)
-		if err != nil {
-			return nil, status.Errorf(codes.Internal, "Could not check if block is optimistic: %v", err)
-		}
-		sig := blk.Signature()
-		return &ethpbv2.BlindedBlockResponse{
-			Version: ethpbv2.Version_BELLATRIX,
-			Data: &ethpbv2.SignedBlindedBeaconBlockContainer{
-				Message:   &ethpbv2.SignedBlindedBeaconBlockContainer_BellatrixBlock{BellatrixBlock: v2Blk},
-				Signature: sig[:],
-			},
-			ExecutionOptimistic: isOptimistic,
-		}, nil
-	}
-	// ErrUnsupportedGetter means that we have another block type
-	if !errors.Is(err, blocks.ErrUnsupportedGetter) {
-		return nil, status.Errorf(codes.Internal, "Could not get signed beacon block: %v", err)
-	}
-
-	if blindedCapellaBlk, err := blk.PbBlindedCapellaBlock(); err == nil {
-		if blindedCapellaBlk == nil {
-			return nil, status.Error(codes.Internal, "Nil block")
-		}
-		v2Blk, err := migration.V1Alpha1BeaconBlockBlindedCapellaToV2Blinded(blindedCapellaBlk.Block)
-		if err != nil {
-			return nil, status.Errorf(codes.Internal, "Could not get signed beacon block: %v", err)
-		}
-		root, err := blk.Block().HashTreeRoot()
-		if err != nil {
-			return nil, status.Errorf(codes.Internal, "Could not get block root: %v", err)
-		}
-		isOptimistic, err := bs.OptimisticModeFetcher.IsOptimisticForRoot(ctx, root)
-		if err != nil {
-			return nil, status.Errorf(codes.Internal, "Could not check if block is optimistic: %v", err)
-		}
-		sig := blk.Signature()
-		return &ethpbv2.BlindedBlockResponse{
-			Version: ethpbv2.Version_CAPELLA,
-			Data: &ethpbv2.SignedBlindedBeaconBlockContainer{
-				Message:   &ethpbv2.SignedBlindedBeaconBlockContainer_CapellaBlock{CapellaBlock: v2Blk},
-				Signature: sig[:],
-			},
-			ExecutionOptimistic: isOptimistic,
-		}, nil
-	}
-	// ErrUnsupportedGetter means that we have another block type
-	if !errors.Is(err, blocks.ErrUnsupportedGetter) {
-		return nil, status.Errorf(codes.Internal, "Could not get signed beacon block: %v", err)
-	}
-
-	return nil, status.Errorf(codes.Internal, "Unknown block type %T", blk)
-}
-
-=======
->>>>>>> 6c3b75f9
 // GetBlindedBlockSSZ returns the SSZ-serialized version of the blinded beacon block for given block id.
 func (bs *Server) GetBlindedBlockSSZ(ctx context.Context, req *ethpbv1.BlockRequest) (*ethpbv2.SSZContainer, error) {
 	ctx, span := trace.StartSpan(ctx, "beacon.GetBlindedBlockSSZ")
