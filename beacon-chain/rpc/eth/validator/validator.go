package validator

import (
	"bytes"
	"context"
	"fmt"
	"sort"
	"strconv"
	"time"

	"github.com/ethereum/go-ethereum/common"
	"github.com/ethereum/go-ethereum/common/hexutil"
	"github.com/golang/protobuf/ptypes/empty"
	"github.com/pkg/errors"
	"github.com/prysmaticlabs/prysm/v4/beacon-chain/builder"
	"github.com/prysmaticlabs/prysm/v4/beacon-chain/cache"
	"github.com/prysmaticlabs/prysm/v4/beacon-chain/core/helpers"
	"github.com/prysmaticlabs/prysm/v4/beacon-chain/db/kv"
	rpchelpers "github.com/prysmaticlabs/prysm/v4/beacon-chain/rpc/eth/helpers"
	"github.com/prysmaticlabs/prysm/v4/beacon-chain/state"
	state_native "github.com/prysmaticlabs/prysm/v4/beacon-chain/state/state-native"
	fieldparams "github.com/prysmaticlabs/prysm/v4/config/fieldparams"
	"github.com/prysmaticlabs/prysm/v4/config/params"
	"github.com/prysmaticlabs/prysm/v4/consensus-types/primitives"
	"github.com/prysmaticlabs/prysm/v4/encoding/bytesutil"
	ethpbv1 "github.com/prysmaticlabs/prysm/v4/proto/eth/v1"
	ethpbv2 "github.com/prysmaticlabs/prysm/v4/proto/eth/v2"
	"github.com/prysmaticlabs/prysm/v4/proto/migration"
	ethpbalpha "github.com/prysmaticlabs/prysm/v4/proto/prysm/v1alpha1"
	"github.com/prysmaticlabs/prysm/v4/time/slots"
	log "github.com/sirupsen/logrus"
	"go.opencensus.io/trace"
	"google.golang.org/grpc/codes"
	"google.golang.org/grpc/status"
	"google.golang.org/protobuf/types/known/emptypb"
)

var errInvalidValIndex = errors.New("invalid validator index")
var errParticipation = status.Error(codes.Internal, "Could not obtain epoch participation")

// GetAttesterDuties requests the beacon node to provide a set of attestation duties,
// which should be performed by validators, for a particular epoch.
func (vs *Server) GetAttesterDuties(ctx context.Context, req *ethpbv1.AttesterDutiesRequest) (*ethpbv1.AttesterDutiesResponse, error) {
	ctx, span := trace.StartSpan(ctx, "validator.GetAttesterDuties")
	defer span.End()

	if err := rpchelpers.ValidateSync(ctx, vs.SyncChecker, vs.HeadFetcher, vs.TimeFetcher, vs.OptimisticModeFetcher); err != nil {
		// We simply return the error because it's already a gRPC error.
		return nil, err
	}

	cs := vs.TimeFetcher.CurrentSlot()
	currentEpoch := slots.ToEpoch(cs)
	if req.Epoch > currentEpoch+1 {
		return nil, status.Errorf(codes.InvalidArgument, "Request epoch %d can not be greater than next epoch %d", req.Epoch, currentEpoch+1)
	}

	isOptimistic, err := vs.OptimisticModeFetcher.IsOptimistic(ctx)
	if err != nil {
		return nil, status.Errorf(codes.Internal, "Could not check optimistic status: %v", err)
	}

	var startSlot primitives.Slot
	if req.Epoch == currentEpoch+1 {
		startSlot, err = slots.EpochStart(currentEpoch)
	} else {
		startSlot, err = slots.EpochStart(req.Epoch)
	}
	if err != nil {
		return nil, status.Errorf(codes.Internal, "Could not get start slot from epoch %d: %v", req.Epoch, err)
	}

	s, err := vs.Stater.StateBySlot(ctx, startSlot)
	if err != nil {
		return nil, status.Errorf(codes.Internal, "Could not get state: %v", err)
	}

	committeeAssignments, _, err := helpers.CommitteeAssignments(ctx, s, req.Epoch)
	if err != nil {
		return nil, status.Errorf(codes.Internal, "Could not compute committee assignments: %v", err)
	}
	activeValidatorCount, err := helpers.ActiveValidatorCount(ctx, s, req.Epoch)
	if err != nil {
		return nil, status.Errorf(codes.Internal, "Could not get active validator count: %v", err)
	}
	committeesAtSlot := helpers.SlotCommitteeCount(activeValidatorCount)

	duties := make([]*ethpbv1.AttesterDuty, 0, len(req.Index))
	for _, index := range req.Index {
		pubkey := s.PubkeyAtIndex(index)
		var zeroPubkey [fieldparams.BLSPubkeyLength]byte
		if bytes.Equal(pubkey[:], zeroPubkey[:]) {
			return nil, status.Errorf(codes.InvalidArgument, "Invalid validator index")
		}
		committee := committeeAssignments[index]
		if committee == nil {
			continue
		}
		var valIndexInCommittee primitives.CommitteeIndex
		// valIndexInCommittee will be 0 in case we don't get a match. This is a potential false positive,
		// however it's an impossible condition because every validator must be assigned to a committee.
		for cIndex, vIndex := range committee.Committee {
			if vIndex == index {
				valIndexInCommittee = primitives.CommitteeIndex(uint64(cIndex))
				break
			}
		}
		duties = append(duties, &ethpbv1.AttesterDuty{
			Pubkey:                  pubkey[:],
			ValidatorIndex:          index,
			CommitteeIndex:          committee.CommitteeIndex,
			CommitteeLength:         uint64(len(committee.Committee)),
			CommitteesAtSlot:        committeesAtSlot,
			ValidatorCommitteeIndex: valIndexInCommittee,
			Slot:                    committee.AttesterSlot,
		})
	}

	root, err := attestationDependentRoot(s, req.Epoch)
	if err != nil {
		return nil, status.Errorf(codes.Internal, "Could not get dependent root: %v", err)
	}

	return &ethpbv1.AttesterDutiesResponse{
		DependentRoot:       root,
		Data:                duties,
		ExecutionOptimistic: isOptimistic,
	}, nil
}

// GetProposerDuties requests beacon node to provide all validators that are scheduled to propose a block in the given epoch.
func (vs *Server) GetProposerDuties(ctx context.Context, req *ethpbv1.ProposerDutiesRequest) (*ethpbv1.ProposerDutiesResponse, error) {
	ctx, span := trace.StartSpan(ctx, "validator.GetProposerDuties")
	defer span.End()

	if err := rpchelpers.ValidateSync(ctx, vs.SyncChecker, vs.HeadFetcher, vs.TimeFetcher, vs.OptimisticModeFetcher); err != nil {
		// We simply return the error because it's already a gRPC error.
		return nil, err
	}

	isOptimistic, err := vs.OptimisticModeFetcher.IsOptimistic(ctx)
	if err != nil {
		return nil, status.Errorf(codes.Internal, "Could not check optimistic status: %v", err)
	}

	cs := vs.TimeFetcher.CurrentSlot()
	currentEpoch := slots.ToEpoch(cs)
	nextEpoch := currentEpoch + 1
	var nextEpochLookahead bool
	if req.Epoch > nextEpoch {
		return nil, status.Errorf(codes.InvalidArgument, "Request epoch %d can not be greater than next epoch %d", req.Epoch, currentEpoch+1)
	} else if req.Epoch == nextEpoch {
		// If the request is for the next epoch, we use the current epoch's state to compute duties.
		req.Epoch = currentEpoch
		nextEpochLookahead = true
	}

	startSlot, err := slots.EpochStart(req.Epoch)
	if err != nil {
		return nil, status.Errorf(codes.Internal, "Could not get start slot from epoch %d: %v", req.Epoch, err)
	}
	s, err := vs.Stater.StateBySlot(ctx, startSlot)
	if err != nil {
		return nil, status.Errorf(codes.Internal, "Could not get state: %v", err)
	}

	var proposals map[primitives.ValidatorIndex][]primitives.Slot
	if nextEpochLookahead {
		_, proposals, err = helpers.CommitteeAssignments(ctx, s, nextEpoch)
	} else {
		_, proposals, err = helpers.CommitteeAssignments(ctx, s, req.Epoch)
	}
	if err != nil {
		return nil, status.Errorf(codes.Internal, "Could not compute committee assignments: %v", err)
	}

	duties := make([]*ethpbv1.ProposerDuty, 0)
	for index, ss := range proposals {
		val, err := s.ValidatorAtIndexReadOnly(index)
		if err != nil {
			return nil, status.Errorf(codes.Internal, "Could not get validator: %v", err)
		}
		pubkey48 := val.PublicKey()
		pubkey := pubkey48[:]
		for _, s := range ss {
			vs.ProposerSlotIndexCache.SetProposerAndPayloadIDs(s, index, [8]byte{} /* payloadID */, [32]byte{} /* head root */)
			duties = append(duties, &ethpbv1.ProposerDuty{
				Pubkey:         pubkey,
				ValidatorIndex: index,
				Slot:           s,
			})
		}
	}
	sort.Slice(duties, func(i, j int) bool {
		return duties[i].Slot < duties[j].Slot
	})

	root, err := proposalDependentRoot(s, req.Epoch)
	if err != nil {
		return nil, status.Errorf(codes.Internal, "Could not get dependent root: %v", err)
	}

	vs.ProposerSlotIndexCache.PrunePayloadIDs(startSlot)

	return &ethpbv1.ProposerDutiesResponse{
		DependentRoot:       root,
		Data:                duties,
		ExecutionOptimistic: isOptimistic,
	}, nil
}

// GetSyncCommitteeDuties provides a set of sync committee duties for a particular epoch.
//
// The logic for calculating epoch validity comes from https://ethereum.github.io/beacon-APIs/?urls.primaryName=dev#/Validator/getSyncCommitteeDuties
// where `epoch` is described as `epoch // EPOCHS_PER_SYNC_COMMITTEE_PERIOD <= current_epoch // EPOCHS_PER_SYNC_COMMITTEE_PERIOD + 1`.
//
// Algorithm:
//   - Get the last valid epoch. This is the last epoch of the next sync committee period.
//   - Get the state for the requested epoch. If it's a future epoch from the current sync committee period
//     or an epoch from the next sync committee period, then get the current state.
//   - Get the state's current sync committee. If it's an epoch from the next sync committee period, then get the next sync committee.
//   - Get duties.
func (vs *Server) GetSyncCommitteeDuties(ctx context.Context, req *ethpbv2.SyncCommitteeDutiesRequest) (*ethpbv2.SyncCommitteeDutiesResponse, error) {
	ctx, span := trace.StartSpan(ctx, "validator.GetSyncCommitteeDuties")
	defer span.End()

	if err := rpchelpers.ValidateSync(ctx, vs.SyncChecker, vs.HeadFetcher, vs.TimeFetcher, vs.OptimisticModeFetcher); err != nil {
		// We simply return the error because it's already a gRPC error.
		return nil, err
	}

	currentEpoch := slots.ToEpoch(vs.TimeFetcher.CurrentSlot())
	lastValidEpoch := syncCommitteeDutiesLastValidEpoch(currentEpoch)
	if req.Epoch > lastValidEpoch {
		return nil, status.Errorf(codes.InvalidArgument, "Epoch is too far in the future. Maximum valid epoch is %v.", lastValidEpoch)
	}

	requestedEpoch := req.Epoch
	if requestedEpoch > currentEpoch {
		requestedEpoch = currentEpoch
	}
	slot, err := slots.EpochStart(requestedEpoch)
	if err != nil {
		return nil, status.Errorf(codes.Internal, "Could not get sync committee slot: %v", err)
	}
	st, err := vs.Stater.State(ctx, []byte(strconv.FormatUint(uint64(slot), 10)))
	if err != nil {
		return nil, status.Errorf(codes.Internal, "Could not get sync committee state: %v", err)
	}

	currentSyncCommitteeFirstEpoch, err := slots.SyncCommitteePeriodStartEpoch(requestedEpoch)
	if err != nil {
		return nil, status.Errorf(codes.InvalidArgument, "Could not get sync committee period start epoch: %v.", err)
	}
	nextSyncCommitteeFirstEpoch := currentSyncCommitteeFirstEpoch + params.BeaconConfig().EpochsPerSyncCommitteePeriod
	var committee *ethpbalpha.SyncCommittee
	if req.Epoch >= nextSyncCommitteeFirstEpoch {
		committee, err = st.NextSyncCommittee()
		if err != nil {
			return nil, status.Errorf(codes.Internal, "Could not get sync committee: %v", err)
		}
	} else {
		committee, err = st.CurrentSyncCommittee()
		if err != nil {
			return nil, status.Errorf(codes.Internal, "Could not get sync committee: %v", err)
		}
	}
	committeePubkeys := make(map[[fieldparams.BLSPubkeyLength]byte][]uint64)
	for j, pubkey := range committee.Pubkeys {
		pubkey48 := bytesutil.ToBytes48(pubkey)
		committeePubkeys[pubkey48] = append(committeePubkeys[pubkey48], uint64(j))
	}

	duties, err := syncCommitteeDuties(req.Index, st, committeePubkeys)
	if errors.Is(err, errInvalidValIndex) {
		return nil, status.Error(codes.InvalidArgument, "Invalid validator index")
	} else if err != nil {
		return nil, status.Errorf(codes.Internal, "Could not get duties: %v", err)
	}

	isOptimistic, err := rpchelpers.IsOptimistic(
		ctx,
		[]byte(strconv.FormatUint(uint64(slot), 10)),
		vs.OptimisticModeFetcher,
		vs.Stater,
		vs.ChainInfoFetcher,
		vs.BeaconDB,
	)
	if err != nil {
		return nil, status.Errorf(codes.Internal, "Could not check if slot's block is optimistic: %v", err)
	}

	return &ethpbv2.SyncCommitteeDutiesResponse{
		Data:                duties,
		ExecutionOptimistic: isOptimistic,
	}, nil
}

// ProduceBlockV2 requests the beacon node to produce a valid unsigned beacon block, which can then be signed by a proposer and submitted.
// By definition `/eth/v2/validator/blocks/{slot}`, does not produce block using mev-boost and relayer network.
// The following endpoint states that the returned object is a BeaconBlock, not a BlindedBeaconBlock. As such, the block must return a full ExecutionPayload:
// https://ethereum.github.io/beacon-APIs/?urls.primaryName=v2.3.0#/Validator/produceBlockV2
//
// To use mev-boost and relayer network. It's recommended to use the following endpoint:
// https://github.com/ethereum/beacon-APIs/blob/master/apis/validator/blinded_block.yaml
func (vs *Server) ProduceBlockV2(ctx context.Context, req *ethpbv1.ProduceBlockRequest) (*ethpbv2.ProduceBlockResponseV2, error) {
	ctx, span := trace.StartSpan(ctx, "validator.ProduceBlockV2")
	defer span.End()

	if err := rpchelpers.ValidateSync(ctx, vs.SyncChecker, vs.HeadFetcher, vs.TimeFetcher, vs.OptimisticModeFetcher); err != nil {
		// We simply return the error because it's already a gRPC error.
		return nil, err
	}

	v1alpha1req := &ethpbalpha.BlockRequest{
		Slot:         req.Slot,
		RandaoReveal: req.RandaoReveal,
		Graffiti:     req.Graffiti,
		SkipMevBoost: true, // Skip mev-boost and relayer network
	}
	v1alpha1resp, err := vs.V1Alpha1Server.GetBeaconBlock(ctx, v1alpha1req)
	if err != nil {
		// We simply return err because it's already of a gRPC error type.
		return nil, err
	}
	phase0Block, ok := v1alpha1resp.Block.(*ethpbalpha.GenericBeaconBlock_Phase0)
	if ok {
		block, err := migration.V1Alpha1ToV1Block(phase0Block.Phase0)
		if err != nil {
			return nil, status.Errorf(codes.Internal, "Could not prepare beacon block: %v", err)
		}
		return &ethpbv2.ProduceBlockResponseV2{
			Version: ethpbv2.Version_PHASE0,
			Data: &ethpbv2.BeaconBlockContainerV2{
				Block: &ethpbv2.BeaconBlockContainerV2_Phase0Block{Phase0Block: block},
			},
		}, nil
	}
	altairBlock, ok := v1alpha1resp.Block.(*ethpbalpha.GenericBeaconBlock_Altair)
	if ok {
		block, err := migration.V1Alpha1BeaconBlockAltairToV2(altairBlock.Altair)
		if err != nil {
			return nil, status.Errorf(codes.Internal, "Could not prepare beacon block: %v", err)
		}
		return &ethpbv2.ProduceBlockResponseV2{
			Version: ethpbv2.Version_ALTAIR,
			Data: &ethpbv2.BeaconBlockContainerV2{
				Block: &ethpbv2.BeaconBlockContainerV2_AltairBlock{AltairBlock: block},
			},
		}, nil
	}
	optimistic, err := vs.OptimisticModeFetcher.IsOptimistic(ctx)
	if err != nil {
		return nil, status.Errorf(codes.Internal, "Could not determine if the node is a optimistic node: %v", err)
	}
	if optimistic {
		return nil, status.Errorf(codes.Unavailable, "The node is currently optimistic and cannot serve validators")
	}
	_, ok = v1alpha1resp.Block.(*ethpbalpha.GenericBeaconBlock_BlindedBellatrix)
	if ok {
		return nil, status.Error(codes.Internal, "Prepared Bellatrix beacon block is blinded")
	}
	bellatrixBlock, ok := v1alpha1resp.Block.(*ethpbalpha.GenericBeaconBlock_Bellatrix)
	if ok {
		block, err := migration.V1Alpha1BeaconBlockBellatrixToV2(bellatrixBlock.Bellatrix)
		if err != nil {
			return nil, status.Errorf(codes.Internal, "Could not prepare beacon block: %v", err)
		}
		return &ethpbv2.ProduceBlockResponseV2{
			Version: ethpbv2.Version_BELLATRIX,
			Data: &ethpbv2.BeaconBlockContainerV2{
				Block: &ethpbv2.BeaconBlockContainerV2_BellatrixBlock{BellatrixBlock: block},
			},
		}, nil
	}
	_, ok = v1alpha1resp.Block.(*ethpbalpha.GenericBeaconBlock_BlindedCapella)
	if ok {
		return nil, status.Error(codes.Internal, "Prepared Capella beacon block is blinded")
	}
	capellaBlock, ok := v1alpha1resp.Block.(*ethpbalpha.GenericBeaconBlock_Capella)
	if ok {
		block, err := migration.V1Alpha1BeaconBlockCapellaToV2(capellaBlock.Capella)
		if err != nil {
			return nil, status.Errorf(codes.Internal, "Could not prepare beacon block: %v", err)
		}
		return &ethpbv2.ProduceBlockResponseV2{
			Version: ethpbv2.Version_CAPELLA,
			Data: &ethpbv2.BeaconBlockContainerV2{
				Block: &ethpbv2.BeaconBlockContainerV2_CapellaBlock{CapellaBlock: block},
			},
		}, nil
	}
	return nil, status.Error(codes.InvalidArgument, "Unsupported block type")
}

// ProduceBlockV2SSZ requests the beacon node to produce a valid unsigned beacon block, which can then be signed by a proposer and submitted.
//
// The produced block is in SSZ form.
// By definition `/eth/v2/validator/blocks/{slot}/ssz`, does not produce block using mev-boost and relayer network:
// The following endpoint states that the returned object is a BeaconBlock, not a BlindedBeaconBlock. As such, the block must return a full ExecutionPayload:
// https://ethereum.github.io/beacon-APIs/?urls.primaryName=v2.3.0#/Validator/produceBlockV2
//
// To use mev-boost and relayer network. It's recommended to use the following endpoint:
// https://github.com/ethereum/beacon-APIs/blob/master/apis/validator/blinded_block.yaml
func (vs *Server) ProduceBlockV2SSZ(ctx context.Context, req *ethpbv1.ProduceBlockRequest) (*ethpbv2.SSZContainer, error) {
	ctx, span := trace.StartSpan(ctx, "validator.ProduceBlockV2SSZ")
	defer span.End()

	if err := rpchelpers.ValidateSync(ctx, vs.SyncChecker, vs.HeadFetcher, vs.TimeFetcher, vs.OptimisticModeFetcher); err != nil {
		// We simply return the error because it's already a gRPC error.
		return nil, err
	}

	v1alpha1req := &ethpbalpha.BlockRequest{
		Slot:         req.Slot,
		RandaoReveal: req.RandaoReveal,
		Graffiti:     req.Graffiti,
		SkipMevBoost: true, // Skip mev-boost and relayer network
	}
	v1alpha1resp, err := vs.V1Alpha1Server.GetBeaconBlock(ctx, v1alpha1req)
	if err != nil {
		// We simply return err because it's already of a gRPC error type.
		return nil, err
	}
	phase0Block, ok := v1alpha1resp.Block.(*ethpbalpha.GenericBeaconBlock_Phase0)
	if ok {
		block, err := migration.V1Alpha1ToV1Block(phase0Block.Phase0)
		if err != nil {
			return nil, status.Errorf(codes.Internal, "Could not prepare beacon block: %v", err)
		}
		sszBlock, err := block.MarshalSSZ()
		if err != nil {
			return nil, status.Errorf(codes.Internal, "Could not marshal block into SSZ format: %v", err)
		}
		return &ethpbv2.SSZContainer{
			Version: ethpbv2.Version_PHASE0,
			Data:    sszBlock,
		}, nil
	}
	altairBlock, ok := v1alpha1resp.Block.(*ethpbalpha.GenericBeaconBlock_Altair)
	if ok {
		block, err := migration.V1Alpha1BeaconBlockAltairToV2(altairBlock.Altair)
		if err != nil {
			return nil, status.Errorf(codes.Internal, "Could not prepare beacon block: %v", err)
		}
		sszBlock, err := block.MarshalSSZ()
		if err != nil {
			return nil, status.Errorf(codes.Internal, "Could not marshal block into SSZ format: %v", err)
		}
		return &ethpbv2.SSZContainer{
			Version: ethpbv2.Version_ALTAIR,
			Data:    sszBlock,
		}, nil
	}
	optimistic, err := vs.OptimisticModeFetcher.IsOptimistic(ctx)
	if err != nil {
		return nil, status.Errorf(codes.Internal, "Could not determine if the node is a optimistic node: %v", err)
	}
	if optimistic {
		return nil, status.Errorf(codes.Unavailable, "The node is currently optimistic and cannot serve validators")
	}
	_, ok = v1alpha1resp.Block.(*ethpbalpha.GenericBeaconBlock_BlindedBellatrix)
	if ok {
		return nil, status.Error(codes.Internal, "Prepared Bellatrix beacon block is blinded")
	}
	bellatrixBlock, ok := v1alpha1resp.Block.(*ethpbalpha.GenericBeaconBlock_Bellatrix)
	if ok {
		block, err := migration.V1Alpha1BeaconBlockBellatrixToV2(bellatrixBlock.Bellatrix)
		if err != nil {
			return nil, status.Errorf(codes.Internal, "Could not prepare beacon block: %v", err)
		}
		sszBlock, err := block.MarshalSSZ()
		if err != nil {
			return nil, status.Errorf(codes.Internal, "Could not marshal block into SSZ format: %v", err)
		}
		return &ethpbv2.SSZContainer{
			Version: ethpbv2.Version_BELLATRIX,
			Data:    sszBlock,
		}, nil
	}
	_, ok = v1alpha1resp.Block.(*ethpbalpha.GenericBeaconBlock_BlindedCapella)
	if ok {
		return nil, status.Error(codes.Internal, "Prepared Capella beacon block is blinded")
	}
	capellaBlock, ok := v1alpha1resp.Block.(*ethpbalpha.GenericBeaconBlock_Capella)
	if ok {
		block, err := migration.V1Alpha1BeaconBlockCapellaToV2(capellaBlock.Capella)
		if err != nil {
			return nil, status.Errorf(codes.Internal, "Could not prepare beacon block: %v", err)
		}
		sszBlock, err := block.MarshalSSZ()
		if err != nil {
			return nil, status.Errorf(codes.Internal, "Could not marshal block into SSZ format: %v", err)
		}
		return &ethpbv2.SSZContainer{
			Version: ethpbv2.Version_CAPELLA,
			Data:    sszBlock,
		}, nil
	}
	return nil, status.Error(codes.InvalidArgument, "Unsupported block type")
}

// ProduceBlindedBlock requests the beacon node to produce a valid unsigned blinded beacon block,
// which can then be signed by a proposer and submitted.
//
// Under the following conditions, this endpoint will return an error.
// - The node is syncing or optimistic mode (after bellatrix).
// - The builder is not figured (after bellatrix).
// - The relayer circuit breaker is activated (after bellatrix).
// - The relayer responded with an error (after bellatrix).
func (vs *Server) ProduceBlindedBlock(ctx context.Context, req *ethpbv1.ProduceBlockRequest) (*ethpbv2.ProduceBlindedBlockResponse, error) {
	ctx, span := trace.StartSpan(ctx, "validator.ProduceBlindedBlock")
	defer span.End()

	if !vs.BlockBuilder.Configured() {
		return nil, status.Error(codes.Internal, "Block builder not configured")
	}
	if err := rpchelpers.ValidateSync(ctx, vs.SyncChecker, vs.HeadFetcher, vs.TimeFetcher, vs.OptimisticModeFetcher); err != nil {
		// We simply return the error because it's already a gRPC error.
		return nil, err
	}

	v1alpha1req := &ethpbalpha.BlockRequest{
		Slot:         req.Slot,
		RandaoReveal: req.RandaoReveal,
		Graffiti:     req.Graffiti,
	}
	v1alpha1resp, err := vs.V1Alpha1Server.GetBeaconBlock(ctx, v1alpha1req)
	if err != nil {
		// We simply return err because it's already of a gRPC error type.
		return nil, err
	}

	phase0Block, ok := v1alpha1resp.Block.(*ethpbalpha.GenericBeaconBlock_Phase0)
	if ok {
		block, err := migration.V1Alpha1ToV1Block(phase0Block.Phase0)
		if err != nil {
			return nil, status.Errorf(codes.Internal, "Could not prepare beacon block: %v", err)
		}
		return &ethpbv2.ProduceBlindedBlockResponse{
			Version: ethpbv2.Version_PHASE0,
			Data: &ethpbv2.BlindedBeaconBlockContainer{
				Block: &ethpbv2.BlindedBeaconBlockContainer_Phase0Block{Phase0Block: block},
			},
		}, nil
	}
	altairBlock, ok := v1alpha1resp.Block.(*ethpbalpha.GenericBeaconBlock_Altair)
	if ok {
		block, err := migration.V1Alpha1BeaconBlockAltairToV2(altairBlock.Altair)
		if err != nil {
			return nil, status.Errorf(codes.Internal, "Could not prepare beacon block: %v", err)
		}
		return &ethpbv2.ProduceBlindedBlockResponse{
			Version: ethpbv2.Version_ALTAIR,
			Data: &ethpbv2.BlindedBeaconBlockContainer{
				Block: &ethpbv2.BlindedBeaconBlockContainer_AltairBlock{AltairBlock: block},
			},
		}, nil
	}
	optimistic, err := vs.OptimisticModeFetcher.IsOptimistic(ctx)
	if err != nil {
		return nil, status.Errorf(codes.Internal, "Could not determine if the node is a optimistic node: %v", err)
	}
	if optimistic {
		return nil, status.Errorf(codes.Unavailable, "The node is currently optimistic and cannot serve validators")
	}
	_, ok = v1alpha1resp.Block.(*ethpbalpha.GenericBeaconBlock_Bellatrix)
	if ok {
		return nil, status.Error(codes.Internal, "Prepared beacon block is not blinded")
	}
	bellatrixBlock, ok := v1alpha1resp.Block.(*ethpbalpha.GenericBeaconBlock_BlindedBellatrix)
	if ok {
		blk, err := migration.V1Alpha1BeaconBlockBlindedBellatrixToV2Blinded(bellatrixBlock.BlindedBellatrix)
		if err != nil {
			return nil, status.Errorf(codes.Internal, "Could not prepare beacon block: %v", err)
		}
		return &ethpbv2.ProduceBlindedBlockResponse{
			Version: ethpbv2.Version_BELLATRIX,
			Data: &ethpbv2.BlindedBeaconBlockContainer{
				Block: &ethpbv2.BlindedBeaconBlockContainer_BellatrixBlock{BellatrixBlock: blk},
			},
		}, nil
	}
	_, ok = v1alpha1resp.Block.(*ethpbalpha.GenericBeaconBlock_Capella)
	if ok {
		return nil, status.Error(codes.Internal, "Prepared beacon block is not blinded")
	}
	capellaBlock, ok := v1alpha1resp.Block.(*ethpbalpha.GenericBeaconBlock_BlindedCapella)
	if ok {
		blk, err := migration.V1Alpha1BeaconBlockBlindedCapellaToV2Blinded(capellaBlock.BlindedCapella)
		if err != nil {
			return nil, status.Errorf(codes.Internal, "Could not prepare beacon block: %v", err)
		}
		return &ethpbv2.ProduceBlindedBlockResponse{
			Version: ethpbv2.Version_CAPELLA,
			Data: &ethpbv2.BlindedBeaconBlockContainer{
				Block: &ethpbv2.BlindedBeaconBlockContainer_CapellaBlock{CapellaBlock: blk},
			},
		}, nil
	}
	return nil, status.Error(codes.InvalidArgument, fmt.Sprintf("block was not a supported blinded block type, validator may not be registered if using a relay. received: %T", v1alpha1resp.Block))
}

// ProduceBlindedBlockSSZ requests the beacon node to produce a valid unsigned blinded beacon block,
// which can then be signed by a proposer and submitted.
//
// The produced block is in SSZ form.
//
// Pre-Bellatrix, this endpoint will return a regular block.
func (vs *Server) ProduceBlindedBlockSSZ(ctx context.Context, req *ethpbv1.ProduceBlockRequest) (*ethpbv2.SSZContainer, error) {
	ctx, span := trace.StartSpan(ctx, "validator.ProduceBlindedBlockSSZ")
	defer span.End()

	if !vs.BlockBuilder.Configured() {
		return nil, status.Error(codes.Internal, "Block builder not configured")
	}
	if err := rpchelpers.ValidateSync(ctx, vs.SyncChecker, vs.HeadFetcher, vs.TimeFetcher, vs.OptimisticModeFetcher); err != nil {
		// We simply return the error because it's already a gRPC error.
		return nil, err
	}

	v1alpha1req := &ethpbalpha.BlockRequest{
		Slot:         req.Slot,
		RandaoReveal: req.RandaoReveal,
		Graffiti:     req.Graffiti,
	}
	v1alpha1resp, err := vs.V1Alpha1Server.GetBeaconBlock(ctx, v1alpha1req)
	if err != nil {
		// We simply return err because it's already of a gRPC error type.
		return nil, err
	}

	phase0Block, ok := v1alpha1resp.Block.(*ethpbalpha.GenericBeaconBlock_Phase0)
	if ok {
		block, err := migration.V1Alpha1ToV1Block(phase0Block.Phase0)
		if err != nil {
			return nil, status.Errorf(codes.Internal, "Could not prepare beacon block: %v", err)
		}
		sszBlock, err := block.MarshalSSZ()
		if err != nil {
			return nil, status.Errorf(codes.Internal, "Could not marshal block into SSZ format: %v", err)
		}
		return &ethpbv2.SSZContainer{
			Version: ethpbv2.Version_PHASE0,
			Data:    sszBlock,
		}, nil
	}
	altairBlock, ok := v1alpha1resp.Block.(*ethpbalpha.GenericBeaconBlock_Altair)
	if ok {
		block, err := migration.V1Alpha1BeaconBlockAltairToV2(altairBlock.Altair)
		if err != nil {
			return nil, status.Errorf(codes.Internal, "Could not prepare beacon block: %v", err)
		}
		sszBlock, err := block.MarshalSSZ()
		if err != nil {
			return nil, status.Errorf(codes.Internal, "Could not marshal block into SSZ format: %v", err)
		}
		return &ethpbv2.SSZContainer{
			Version: ethpbv2.Version_ALTAIR,
			Data:    sszBlock,
		}, nil
	}
	optimistic, err := vs.OptimisticModeFetcher.IsOptimistic(ctx)
	if err != nil {
		return nil, status.Errorf(codes.Internal, "Could not determine if the node is a optimistic node: %v", err)
	}
	if optimistic {
		return nil, status.Errorf(codes.Unavailable, "The node is currently optimistic and cannot serve validators")
	}
	_, ok = v1alpha1resp.Block.(*ethpbalpha.GenericBeaconBlock_Bellatrix)
	if ok {
		return nil, status.Error(codes.Internal, "Prepared Bellatrix beacon block is not blinded")
	}
	bellatrixBlock, ok := v1alpha1resp.Block.(*ethpbalpha.GenericBeaconBlock_BlindedBellatrix)
	if ok {
		block, err := migration.V1Alpha1BeaconBlockBlindedBellatrixToV2Blinded(bellatrixBlock.BlindedBellatrix)
		if err != nil {
			return nil, status.Errorf(codes.Internal, "Could not prepare beacon block: %v", err)
		}
		sszBlock, err := block.MarshalSSZ()
		if err != nil {
			return nil, status.Errorf(codes.Internal, "Could not marshal block into SSZ format: %v", err)
		}
		return &ethpbv2.SSZContainer{
			Version: ethpbv2.Version_BELLATRIX,
			Data:    sszBlock,
		}, nil
	}
	_, ok = v1alpha1resp.Block.(*ethpbalpha.GenericBeaconBlock_Capella)
<<<<<<< HEAD
	if ok {
		return nil, status.Error(codes.Internal, "Prepared Capella beacon block is not blinded")
	}
	capellaBlock, ok := v1alpha1resp.Block.(*ethpbalpha.GenericBeaconBlock_BlindedCapella)
	if ok {
=======
	if ok {
		return nil, status.Error(codes.Internal, "Prepared Capella beacon block is not blinded")
	}
	capellaBlock, ok := v1alpha1resp.Block.(*ethpbalpha.GenericBeaconBlock_BlindedCapella)
	if ok {
>>>>>>> 4bd7e8ae
		block, err := migration.V1Alpha1BeaconBlockBlindedCapellaToV2Blinded(capellaBlock.BlindedCapella)
		if err != nil {
			return nil, status.Errorf(codes.Internal, "Could not prepare beacon block: %v", err)
		}
		sszBlock, err := block.MarshalSSZ()
		if err != nil {
			return nil, status.Errorf(codes.Internal, "Could not marshal block into SSZ format: %v", err)
		}
		return &ethpbv2.SSZContainer{
			Version: ethpbv2.Version_CAPELLA,
			Data:    sszBlock,
		}, nil
	}
	return nil, status.Error(codes.InvalidArgument, "Unsupported block type")
}

// PrepareBeaconProposer caches and updates the fee recipient for the given proposer.
func (vs *Server) PrepareBeaconProposer(
	ctx context.Context, request *ethpbv1.PrepareBeaconProposerRequest,
) (*emptypb.Empty, error) {
	ctx, span := trace.StartSpan(ctx, "validator.PrepareBeaconProposer")
	defer span.End()
	var feeRecipients []common.Address
	var validatorIndices []primitives.ValidatorIndex
	newRecipients := make([]*ethpbv1.PrepareBeaconProposerRequest_FeeRecipientContainer, 0, len(request.Recipients))
	for _, r := range request.Recipients {
		f, err := vs.BeaconDB.FeeRecipientByValidatorID(ctx, r.ValidatorIndex)
		switch {
		case errors.Is(err, kv.ErrNotFoundFeeRecipient):
			newRecipients = append(newRecipients, r)
		case err != nil:
			return nil, status.Errorf(codes.Internal, "Could not get fee recipient by validator index: %v", err)
		default:
			if common.BytesToAddress(r.FeeRecipient) != f {
				newRecipients = append(newRecipients, r)
			}
		}
	}
	if len(newRecipients) == 0 {
		return &emptypb.Empty{}, nil
	}
	for _, recipientContainer := range newRecipients {
		recipient := hexutil.Encode(recipientContainer.FeeRecipient)
		if !common.IsHexAddress(recipient) {
			return nil, status.Errorf(codes.InvalidArgument, fmt.Sprintf("Invalid fee recipient address: %v", recipient))
		}
		feeRecipients = append(feeRecipients, common.BytesToAddress(recipientContainer.FeeRecipient))
		validatorIndices = append(validatorIndices, recipientContainer.ValidatorIndex)
	}
	if err := vs.BeaconDB.SaveFeeRecipientsByValidatorIDs(ctx, validatorIndices, feeRecipients); err != nil {
		return nil, status.Errorf(codes.Internal, "Could not save fee recipients: %v", err)
	}

	log.WithFields(log.Fields{
		"validatorIndices": validatorIndices,
	}).Info("Updated fee recipient addresses for validator indices")
	return &emptypb.Empty{}, nil
}

// SubmitValidatorRegistration submits validator registrations.
func (vs *Server) SubmitValidatorRegistration(ctx context.Context, reg *ethpbv1.SubmitValidatorRegistrationsRequest) (*empty.Empty, error) {
	ctx, span := trace.StartSpan(ctx, "validator.SubmitValidatorRegistration")
	defer span.End()

	if vs.BlockBuilder == nil || !vs.BlockBuilder.Configured() {
		return &empty.Empty{}, status.Errorf(codes.Internal, "Could not register block builder: %v", builder.ErrNoBuilder)
	}
	var registrations []*ethpbalpha.SignedValidatorRegistrationV1
	for i, registration := range reg.Registrations {
		message := reg.Registrations[i].Message
		registrations = append(registrations, &ethpbalpha.SignedValidatorRegistrationV1{
			Message: &ethpbalpha.ValidatorRegistrationV1{
				FeeRecipient: message.FeeRecipient,
				GasLimit:     message.GasLimit,
				Timestamp:    message.Timestamp,
				Pubkey:       message.Pubkey,
			},
			Signature: registration.Signature,
		})
	}
	if len(registrations) == 0 {
		return &empty.Empty{}, status.Errorf(codes.InvalidArgument, "Validator registration request is empty")
	}

	if err := vs.BlockBuilder.RegisterValidator(ctx, registrations); err != nil {
		return nil, status.Errorf(codes.InvalidArgument, "Could not register block builder: %v", err)
	}

	return &empty.Empty{}, nil
}

// ProduceAttestationData requests that the beacon node produces attestation data for
// the requested committee index and slot based on the nodes current head.
func (vs *Server) ProduceAttestationData(ctx context.Context, req *ethpbv1.ProduceAttestationDataRequest) (*ethpbv1.ProduceAttestationDataResponse, error) {
	ctx, span := trace.StartSpan(ctx, "validator.ProduceAttestationData")
	defer span.End()

	v1alpha1req := &ethpbalpha.AttestationDataRequest{
		Slot:           req.Slot,
		CommitteeIndex: req.CommitteeIndex,
	}
	v1alpha1resp, err := vs.V1Alpha1Server.GetAttestationData(ctx, v1alpha1req)
	if err != nil {
		// We simply return err because it's already of a gRPC error type.
		return nil, err
	}
	attData := migration.V1Alpha1AttDataToV1(v1alpha1resp)

	return &ethpbv1.ProduceAttestationDataResponse{Data: attData}, nil
}

// GetAggregateAttestation aggregates all attestations matching the given attestation data root and slot, returning the aggregated result.
func (vs *Server) GetAggregateAttestation(ctx context.Context, req *ethpbv1.AggregateAttestationRequest) (*ethpbv1.AggregateAttestationResponse, error) {
	_, span := trace.StartSpan(ctx, "validator.GetAggregateAttestation")
	defer span.End()

	if err := vs.AttestationsPool.AggregateUnaggregatedAttestations(ctx); err != nil {
		return nil, status.Errorf(codes.Internal, "Could not aggregate unaggregated attestations: %v", err)
	}

	allAtts := vs.AttestationsPool.AggregatedAttestations()
	var bestMatchingAtt *ethpbalpha.Attestation
	for _, att := range allAtts {
		if att.Data.Slot == req.Slot {
			root, err := att.Data.HashTreeRoot()
			if err != nil {
				return nil, status.Errorf(codes.Internal, "Could not get attestation data root: %v", err)
			}
			if bytes.Equal(root[:], req.AttestationDataRoot) {
				if bestMatchingAtt == nil || len(att.AggregationBits) > len(bestMatchingAtt.AggregationBits) {
					bestMatchingAtt = att
				}
			}
		}
	}

	if bestMatchingAtt == nil {
		return nil, status.Error(codes.NotFound, "No matching attestation found")
	}
	return &ethpbv1.AggregateAttestationResponse{
		Data: migration.V1Alpha1AttestationToV1(bestMatchingAtt),
	}, nil
}

// SubmitAggregateAndProofs verifies given aggregate and proofs and publishes them on appropriate gossipsub topic.
func (vs *Server) SubmitAggregateAndProofs(ctx context.Context, req *ethpbv1.SubmitAggregateAndProofsRequest) (*empty.Empty, error) {
	ctx, span := trace.StartSpan(ctx, "validator.SubmitAggregateAndProofs")
	defer span.End()

	for _, agg := range req.Data {
		if agg == nil || agg.Message == nil || agg.Message.Aggregate == nil || agg.Message.Aggregate.Data == nil {
			return nil, status.Error(codes.InvalidArgument, "Signed aggregate request can't be nil")
		}
		sigLen := fieldparams.BLSSignatureLength
		emptySig := make([]byte, sigLen)
		if bytes.Equal(agg.Signature, emptySig) || bytes.Equal(agg.Message.SelectionProof, emptySig) || bytes.Equal(agg.Message.Aggregate.Signature, emptySig) {
			return nil, status.Error(codes.InvalidArgument, "Signed signatures can't be zero hashes")
		}
		if len(agg.Signature) != sigLen || len(agg.Message.Aggregate.Signature) != sigLen {
			return nil, status.Errorf(codes.InvalidArgument, "Incorrect signature length. Expected %d bytes", sigLen)
		}

		// As a preventive measure, a beacon node shouldn't broadcast an attestation whose slot is out of range.
		if err := helpers.ValidateAttestationTime(agg.Message.Aggregate.Data.Slot,
			vs.TimeFetcher.GenesisTime(), params.BeaconNetworkConfig().MaximumGossipClockDisparity); err != nil {
			return nil, status.Error(codes.InvalidArgument, "Attestation slot is no longer valid from current time")
		}
	}

	broadcastFailed := false
	for _, agg := range req.Data {
		v1alpha1Agg := migration.V1SignedAggregateAttAndProofToV1Alpha1(agg)
		if err := vs.Broadcaster.Broadcast(ctx, v1alpha1Agg); err != nil {
			broadcastFailed = true
		} else {
			log.WithFields(log.Fields{
				"slot":            agg.Message.Aggregate.Data.Slot,
				"committeeIndex":  agg.Message.Aggregate.Data.Index,
				"validatorIndex":  agg.Message.AggregatorIndex,
				"aggregatedCount": agg.Message.Aggregate.AggregationBits.Count(),
			}).Debug("Broadcasting aggregated attestation and proof")
		}
	}

	if broadcastFailed {
		return nil, status.Errorf(
			codes.Internal,
			"Could not broadcast one or more signed aggregated attestations")
	}

	return &emptypb.Empty{}, nil
}

// SubmitBeaconCommitteeSubscription searches using discv5 for peers related to the provided subnet information
// and replaces current peers with those ones if necessary.
func (vs *Server) SubmitBeaconCommitteeSubscription(ctx context.Context, req *ethpbv1.SubmitBeaconCommitteeSubscriptionsRequest) (*emptypb.Empty, error) {
	ctx, span := trace.StartSpan(ctx, "validator.SubmitBeaconCommitteeSubscription")
	defer span.End()

	if err := rpchelpers.ValidateSync(ctx, vs.SyncChecker, vs.HeadFetcher, vs.TimeFetcher, vs.OptimisticModeFetcher); err != nil {
		// We simply return the error because it's already a gRPC error.
		return nil, err
	}

	if len(req.Data) == 0 {
		return nil, status.Error(codes.InvalidArgument, "No subscriptions provided")
	}

	s, err := vs.HeadFetcher.HeadStateReadOnly(ctx)
	if err != nil {
		return nil, status.Errorf(codes.Internal, "Could not get head state: %v", err)
	}

	// Verify validators at the beginning to return early if request is invalid.
	validators := make([]state.ReadOnlyValidator, len(req.Data))
	for i, sub := range req.Data {
		val, err := s.ValidatorAtIndexReadOnly(sub.ValidatorIndex)
		if outOfRangeErr, ok := err.(*state_native.ValidatorIndexOutOfRangeError); ok {
			return nil, status.Errorf(codes.InvalidArgument, "Invalid validator ID: %v", outOfRangeErr)
		}
		validators[i] = val
	}

	fetchValsLen := func(slot primitives.Slot) (uint64, error) {
		wantedEpoch := slots.ToEpoch(slot)
		vals, err := vs.HeadFetcher.HeadValidatorsIndices(ctx, wantedEpoch)
		if err != nil {
			return 0, err
		}
		return uint64(len(vals)), nil
	}

	// Request the head validator indices of epoch represented by the first requested slot.
	currValsLen, err := fetchValsLen(req.Data[0].Slot)
	if err != nil {
		return nil, status.Errorf(codes.Internal, "Could not retrieve head validator length: %v", err)
	}
	currEpoch := slots.ToEpoch(req.Data[0].Slot)

	for _, sub := range req.Data {
		// If epoch has changed, re-request active validators length
		if currEpoch != slots.ToEpoch(sub.Slot) {
			currValsLen, err = fetchValsLen(sub.Slot)
			if err != nil {
				return nil, status.Errorf(codes.Internal, "Could not retrieve head validator length: %v", err)
			}
			currEpoch = slots.ToEpoch(sub.Slot)
		}
		subnet := helpers.ComputeSubnetFromCommitteeAndSlot(currValsLen, sub.CommitteeIndex, sub.Slot)
		cache.SubnetIDs.AddAttesterSubnetID(sub.Slot, subnet)
		if sub.IsAggregator {
			cache.SubnetIDs.AddAggregatorSubnetID(sub.Slot, subnet)
		}
	}

	for _, val := range validators {
		valStatus, err := rpchelpers.ValidatorStatus(val, currEpoch)
		if err != nil {
			return nil, status.Errorf(codes.Internal, "Could not retrieve validator status: %v", err)
		}
		pubkey := val.PublicKey()
		v1alpha1Req := &ethpbalpha.AssignValidatorToSubnetRequest{PublicKey: pubkey[:], Status: v1ValidatorStatusToV1Alpha1(valStatus)}
		_, err = vs.V1Alpha1Server.AssignValidatorToSubnet(ctx, v1alpha1Req)
		if err != nil {
			return nil, status.Errorf(codes.Internal, "Could not assign validator to subnet")
		}
	}

	return &emptypb.Empty{}, nil
}

// SubmitSyncCommitteeSubscription subscribe to a number of sync committee subnets.
//
// Subscribing to sync committee subnets is an action performed by VC to enable
// network participation in Altair networks, and only required if the VC has an active
// validator in an active sync committee.
func (vs *Server) SubmitSyncCommitteeSubscription(ctx context.Context, req *ethpbv2.SubmitSyncCommitteeSubscriptionsRequest) (*empty.Empty, error) {
	ctx, span := trace.StartSpan(ctx, "validator.SubmitSyncCommitteeSubscription")
	defer span.End()

	if err := rpchelpers.ValidateSync(ctx, vs.SyncChecker, vs.HeadFetcher, vs.TimeFetcher, vs.OptimisticModeFetcher); err != nil {
		// We simply return the error because it's already a gRPC error.
		return nil, err
	}

	if len(req.Data) == 0 {
		return nil, status.Error(codes.InvalidArgument, "No subscriptions provided")
	}
	s, err := vs.HeadFetcher.HeadStateReadOnly(ctx)
	if err != nil {
		return nil, status.Errorf(codes.Internal, "Could not get head state: %v", err)
	}
	currEpoch := slots.ToEpoch(s.Slot())
	validators := make([]state.ReadOnlyValidator, len(req.Data))
	for i, sub := range req.Data {
		val, err := s.ValidatorAtIndexReadOnly(sub.ValidatorIndex)
		if err != nil {
			return nil, status.Errorf(codes.Internal, "Could not get validator at index %d: %v", sub.ValidatorIndex, err)
		}
		valStatus, err := rpchelpers.ValidatorSubStatus(val, currEpoch)
		if err != nil {
			return nil, status.Errorf(codes.Internal, "Could not get validator status at index %d: %v", sub.ValidatorIndex, err)
		}
		if valStatus != ethpbv1.ValidatorStatus_ACTIVE_ONGOING && valStatus != ethpbv1.ValidatorStatus_ACTIVE_EXITING {
			return nil, status.Errorf(codes.InvalidArgument, "Validator at index %d is not active or exiting: %v", sub.ValidatorIndex, err)
		}
		validators[i] = val
	}

	startEpoch, err := slots.SyncCommitteePeriodStartEpoch(currEpoch)
	if err != nil {
		return nil, status.Errorf(codes.Internal, "Could not get sync committee period start epoch: %v.", err)
	}

	for i, sub := range req.Data {
		if sub.UntilEpoch <= currEpoch {
			return nil, status.Errorf(codes.InvalidArgument, "Epoch for subscription at index %d is in the past. It must be at least %d", i, currEpoch+1)
		}
		maxValidUntilEpoch := startEpoch + params.BeaconConfig().EpochsPerSyncCommitteePeriod*2
		if sub.UntilEpoch > maxValidUntilEpoch {
			return nil, status.Errorf(
				codes.InvalidArgument,
				"Epoch for subscription at index %d is too far in the future. It can be at most %d",
				i,
				maxValidUntilEpoch,
			)
		}
	}

	for i, sub := range req.Data {
		pubkey48 := validators[i].PublicKey()
		// Handle overflow in the event current epoch is less than end epoch.
		// This is an impossible condition, so it is a defensive check.
		epochsToWatch, err := sub.UntilEpoch.SafeSub(uint64(startEpoch))
		if err != nil {
			epochsToWatch = 0
		}
		epochDuration := time.Duration(params.BeaconConfig().SlotsPerEpoch.Mul(params.BeaconConfig().SecondsPerSlot)) * time.Second
		totalDuration := epochDuration * time.Duration(epochsToWatch)

		cache.SyncSubnetIDs.AddSyncCommitteeSubnets(pubkey48[:], startEpoch, sub.SyncCommitteeIndices, totalDuration)
	}

	return &empty.Empty{}, nil
}

// ProduceSyncCommitteeContribution requests that the beacon node produce a sync committee contribution.
func (vs *Server) ProduceSyncCommitteeContribution(
	ctx context.Context,
	req *ethpbv2.ProduceSyncCommitteeContributionRequest,
) (*ethpbv2.ProduceSyncCommitteeContributionResponse, error) {
	ctx, span := trace.StartSpan(ctx, "validator.ProduceSyncCommitteeContribution")
	defer span.End()

	msgs, err := vs.SyncCommitteePool.SyncCommitteeMessages(req.Slot)
	if err != nil {
		return nil, status.Errorf(codes.Internal, "Could not get sync subcommittee messages: %v", err)
	}
	if msgs == nil {
		return nil, status.Errorf(codes.NotFound, "No subcommittee messages found")
	}
	v1alpha1Req := &ethpbalpha.AggregatedSigAndAggregationBitsRequest{
		Msgs:      msgs,
		Slot:      req.Slot,
		SubnetId:  req.SubcommitteeIndex,
		BlockRoot: req.BeaconBlockRoot,
	}
	v1alpha1Resp, err := vs.V1Alpha1Server.AggregatedSigAndAggregationBits(ctx, v1alpha1Req)
	if err != nil {
		return nil, status.Errorf(codes.Internal, "Could not get contribution data: %v", err)
	}
	contribution := &ethpbv2.SyncCommitteeContribution{
		Slot:              req.Slot,
		BeaconBlockRoot:   req.BeaconBlockRoot,
		SubcommitteeIndex: req.SubcommitteeIndex,
		AggregationBits:   v1alpha1Resp.Bits,
		Signature:         v1alpha1Resp.AggregatedSig,
	}

	return &ethpbv2.ProduceSyncCommitteeContributionResponse{
		Data: contribution,
	}, nil
}

// SubmitContributionAndProofs publishes multiple signed sync committee contribution and proofs.
func (vs *Server) SubmitContributionAndProofs(ctx context.Context, req *ethpbv2.SubmitContributionAndProofsRequest) (*empty.Empty, error) {
	ctx, span := trace.StartSpan(ctx, "validator.SubmitContributionAndProofs")
	defer span.End()

	for _, item := range req.Data {
		v1alpha1Req := &ethpbalpha.SignedContributionAndProof{
			Message: &ethpbalpha.ContributionAndProof{
				AggregatorIndex: item.Message.AggregatorIndex,
				Contribution: &ethpbalpha.SyncCommitteeContribution{
					Slot:              item.Message.Contribution.Slot,
					BlockRoot:         item.Message.Contribution.BeaconBlockRoot,
					SubcommitteeIndex: item.Message.Contribution.SubcommitteeIndex,
					AggregationBits:   item.Message.Contribution.AggregationBits,
					Signature:         item.Message.Contribution.Signature,
				},
				SelectionProof: item.Message.SelectionProof,
			},
			Signature: item.Signature,
		}
		_, err := vs.V1Alpha1Server.SubmitSignedContributionAndProof(ctx, v1alpha1Req)
		// We simply return err because it's already of a gRPC error type.
		if err != nil {
			return nil, err
		}
	}

	return &empty.Empty{}, nil
}

// GetLiveness requests the beacon node to indicate if a validator has been observed to be live in a given epoch.
// The beacon node might detect liveness by observing messages from the validator on the network,
// in the beacon chain, from its API or from any other source.
// A beacon node SHOULD support the current and previous epoch, however it MAY support earlier epoch.
// It is important to note that the values returned by the beacon node are not canonical;
// they are best-effort and based upon a subjective view of the network.
// A beacon node that was recently started or suffered a network partition may indicate that a validator is not live when it actually is.
func (vs *Server) GetLiveness(ctx context.Context, req *ethpbv2.GetLivenessRequest) (*ethpbv2.GetLivenessResponse, error) {
	ctx, span := trace.StartSpan(ctx, "validator.GetLiveness")
	defer span.End()

	var participation []byte

	// First we check if the requested epoch is the current epoch.
	// If it is, then we won't be able to fetch the state at the end of the epoch.
	// In that case we get participation info from the head state.
	// We can also use the head state to get participation info for the previous epoch.
	headSt, err := vs.HeadFetcher.HeadState(ctx)
	if err != nil {
		return nil, status.Error(codes.Internal, "Could not get head state")
	}
	currEpoch := slots.ToEpoch(headSt.Slot())
	if req.Epoch > currEpoch {
		return nil, status.Error(codes.InvalidArgument, "Requested epoch cannot be in the future")
	}

	var st state.BeaconState
	if req.Epoch == currEpoch {
		st = headSt
		participation, err = st.CurrentEpochParticipation()
		if err != nil {
			return nil, errParticipation
		}
	} else if req.Epoch == currEpoch-1 {
		st = headSt
		participation, err = st.PreviousEpochParticipation()
		if err != nil {
			return nil, errParticipation
		}
	} else {
		epochEnd, err := slots.EpochEnd(req.Epoch)
		if err != nil {
			return nil, status.Error(codes.Internal, "Could not get requested epoch's end slot")
		}
		st, err = vs.Stater.StateBySlot(ctx, epochEnd)
		if err != nil {
			return nil, status.Error(codes.Internal, "Could not get slot for requested epoch")
		}
		participation, err = st.CurrentEpochParticipation()
		if err != nil {
			return nil, errParticipation
		}
	}

	resp := &ethpbv2.GetLivenessResponse{
		Data: make([]*ethpbv2.GetLivenessResponse_Liveness, len(req.Index)),
	}
	for i, vi := range req.Index {
		if vi >= primitives.ValidatorIndex(len(participation)) {
			return nil, status.Errorf(codes.InvalidArgument, "Validator index %d is invalid", vi)
		}
		resp.Data[i] = &ethpbv2.GetLivenessResponse_Liveness{
			Index:  vi,
			IsLive: participation[vi] != 0,
		}
	}

	return resp, nil
}

// attestationDependentRoot is get_block_root_at_slot(state, compute_start_slot_at_epoch(epoch - 1) - 1)
// or the genesis block root in the case of underflow.
func attestationDependentRoot(s state.BeaconState, epoch primitives.Epoch) ([]byte, error) {
	var dependentRootSlot primitives.Slot
	if epoch <= 1 {
		dependentRootSlot = 0
	} else {
		prevEpochStartSlot, err := slots.EpochStart(epoch.Sub(1))
		if err != nil {
			return nil, status.Errorf(codes.Internal, "Could not obtain epoch's start slot: %v", err)
		}
		dependentRootSlot = prevEpochStartSlot.Sub(1)
	}
	root, err := helpers.BlockRootAtSlot(s, dependentRootSlot)
	if err != nil {
		return nil, errors.Wrap(err, "could not get block root")
	}
	return root, nil
}

// proposalDependentRoot is get_block_root_at_slot(state, compute_start_slot_at_epoch(epoch) - 1)
// or the genesis block root in the case of underflow.
func proposalDependentRoot(s state.BeaconState, epoch primitives.Epoch) ([]byte, error) {
	var dependentRootSlot primitives.Slot
	if epoch == 0 {
		dependentRootSlot = 0
	} else {
		epochStartSlot, err := slots.EpochStart(epoch)
		if err != nil {
			return nil, status.Errorf(codes.Internal, "Could not obtain epoch's start slot: %v", err)
		}
		dependentRootSlot = epochStartSlot.Sub(1)
	}
	root, err := helpers.BlockRootAtSlot(s, dependentRootSlot)
	if err != nil {
		return nil, errors.Wrap(err, "could not get block root")
	}
	return root, nil
}

// Logic based on https://hackmd.io/ofFJ5gOmQpu1jjHilHbdQQ
func v1ValidatorStatusToV1Alpha1(valStatus ethpbv1.ValidatorStatus) ethpbalpha.ValidatorStatus {
	switch valStatus {
	case ethpbv1.ValidatorStatus_ACTIVE:
		return ethpbalpha.ValidatorStatus_ACTIVE
	case ethpbv1.ValidatorStatus_PENDING:
		return ethpbalpha.ValidatorStatus_PENDING
	case ethpbv1.ValidatorStatus_WITHDRAWAL:
		return ethpbalpha.ValidatorStatus_EXITED
	default:
		return ethpbalpha.ValidatorStatus_UNKNOWN_STATUS
	}
}

func syncCommitteeDutiesLastValidEpoch(currentEpoch primitives.Epoch) primitives.Epoch {
	currentSyncPeriodIndex := currentEpoch / params.BeaconConfig().EpochsPerSyncCommitteePeriod
	// Return the last epoch of the next sync committee.
	// To do this we go two periods ahead to find the first invalid epoch, and then subtract 1.
	return (currentSyncPeriodIndex+2)*params.BeaconConfig().EpochsPerSyncCommitteePeriod - 1
}

func syncCommitteeDuties(
	valIndices []primitives.ValidatorIndex,
	st state.BeaconState,
	committeePubkeys map[[fieldparams.BLSPubkeyLength]byte][]uint64,
) ([]*ethpbv2.SyncCommitteeDuty, error) {
	duties := make([]*ethpbv2.SyncCommitteeDuty, 0)
	for _, index := range valIndices {
		duty := &ethpbv2.SyncCommitteeDuty{
			ValidatorIndex: index,
		}
		valPubkey48 := st.PubkeyAtIndex(index)
		var zeroPubkey [fieldparams.BLSPubkeyLength]byte
		if bytes.Equal(valPubkey48[:], zeroPubkey[:]) {
			return nil, errInvalidValIndex
		}
		valPubkey := valPubkey48[:]
		duty.Pubkey = valPubkey
		indices, ok := committeePubkeys[valPubkey48]
		if ok {
			duty.ValidatorSyncCommitteeIndices = indices
			duties = append(duties, duty)
		}
	}
	return duties, nil
}<|MERGE_RESOLUTION|>--- conflicted
+++ resolved
@@ -687,19 +687,11 @@
 		}, nil
 	}
 	_, ok = v1alpha1resp.Block.(*ethpbalpha.GenericBeaconBlock_Capella)
-<<<<<<< HEAD
 	if ok {
 		return nil, status.Error(codes.Internal, "Prepared Capella beacon block is not blinded")
 	}
 	capellaBlock, ok := v1alpha1resp.Block.(*ethpbalpha.GenericBeaconBlock_BlindedCapella)
 	if ok {
-=======
-	if ok {
-		return nil, status.Error(codes.Internal, "Prepared Capella beacon block is not blinded")
-	}
-	capellaBlock, ok := v1alpha1resp.Block.(*ethpbalpha.GenericBeaconBlock_BlindedCapella)
-	if ok {
->>>>>>> 4bd7e8ae
 		block, err := migration.V1Alpha1BeaconBlockBlindedCapellaToV2Blinded(capellaBlock.BlindedCapella)
 		if err != nil {
 			return nil, status.Errorf(codes.Internal, "Could not prepare beacon block: %v", err)
