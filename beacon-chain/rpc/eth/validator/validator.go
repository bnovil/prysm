--- conflicted
+++ resolved
@@ -800,244 +800,6 @@
 	return &ethpbv1.ProduceAttestationDataResponse{Data: attData}, nil
 }
 
-<<<<<<< HEAD
-// GetAggregateAttestation aggregates all attestations matching the given attestation data root and slot, returning the aggregated result.
-func (vs *Server) GetAggregateAttestation(ctx context.Context, req *ethpbv1.AggregateAttestationRequest) (*ethpbv1.AggregateAttestationResponse, error) {
-	_, span := trace.StartSpan(ctx, "validator.GetAggregateAttestation")
-	defer span.End()
-
-	if err := vs.AttestationsPool.AggregateUnaggregatedAttestations(ctx); err != nil {
-		return nil, status.Errorf(codes.Internal, "Could not aggregate unaggregated attestations: %v", err)
-	}
-
-	allAtts := vs.AttestationsPool.AggregatedAttestations()
-	var bestMatchingAtt *ethpbalpha.Attestation
-	for _, att := range allAtts {
-		if att.Data.Slot == req.Slot {
-			root, err := att.Data.HashTreeRoot()
-			if err != nil {
-				return nil, status.Errorf(codes.Internal, "Could not get attestation data root: %v", err)
-			}
-			if bytes.Equal(root[:], req.AttestationDataRoot) {
-				if bestMatchingAtt == nil || len(att.AggregationBits) > len(bestMatchingAtt.AggregationBits) {
-					bestMatchingAtt = att
-				}
-			}
-		}
-	}
-
-	if bestMatchingAtt == nil {
-		return nil, status.Error(codes.NotFound, "No matching attestation found")
-	}
-	return &ethpbv1.AggregateAttestationResponse{
-		Data: migration.V1Alpha1AttestationToV1(bestMatchingAtt),
-	}, nil
-}
-
-// SubmitAggregateAndProofs verifies given aggregate and proofs and publishes them on appropriate gossipsub topic.
-func (vs *Server) SubmitAggregateAndProofs(ctx context.Context, req *ethpbv1.SubmitAggregateAndProofsRequest) (*empty.Empty, error) {
-	ctx, span := trace.StartSpan(ctx, "validator.SubmitAggregateAndProofs")
-	defer span.End()
-
-	for _, agg := range req.Data {
-		if agg == nil || agg.Message == nil || agg.Message.Aggregate == nil || agg.Message.Aggregate.Data == nil {
-			return nil, status.Error(codes.InvalidArgument, "Signed aggregate request can't be nil")
-		}
-		sigLen := fieldparams.BLSSignatureLength
-		emptySig := make([]byte, sigLen)
-		if bytes.Equal(agg.Signature, emptySig) || bytes.Equal(agg.Message.SelectionProof, emptySig) || bytes.Equal(agg.Message.Aggregate.Signature, emptySig) {
-			return nil, status.Error(codes.InvalidArgument, "Signed signatures can't be zero hashes")
-		}
-		if len(agg.Signature) != sigLen || len(agg.Message.Aggregate.Signature) != sigLen {
-			return nil, status.Errorf(codes.InvalidArgument, "Incorrect signature length. Expected %d bytes", sigLen)
-		}
-
-		// As a preventive measure, a beacon node shouldn't broadcast an attestation whose slot is out of range.
-		if err := helpers.ValidateAttestationTime(agg.Message.Aggregate.Data.Slot,
-			vs.TimeFetcher.GenesisTime(), params.BeaconNetworkConfig().MaximumGossipClockDisparity); err != nil {
-			return nil, status.Error(codes.InvalidArgument, "Attestation slot is no longer valid from current time")
-		}
-	}
-
-	broadcastFailed := false
-	for _, agg := range req.Data {
-		v1alpha1Agg := migration.V1SignedAggregateAttAndProofToV1Alpha1(agg)
-		if err := vs.Broadcaster.Broadcast(ctx, v1alpha1Agg); err != nil {
-			broadcastFailed = true
-		} else {
-			log.WithFields(log.Fields{
-				"slot":            agg.Message.Aggregate.Data.Slot,
-				"committeeIndex":  agg.Message.Aggregate.Data.Index,
-				"validatorIndex":  agg.Message.AggregatorIndex,
-				"aggregatedCount": agg.Message.Aggregate.AggregationBits.Count(),
-			}).Debug("Broadcasting aggregated attestation and proof")
-		}
-	}
-
-	if broadcastFailed {
-		return nil, status.Errorf(
-			codes.Internal,
-			"Could not broadcast one or more signed aggregated attestations")
-	}
-
-	return &emptypb.Empty{}, nil
-}
-
-// SubmitBeaconCommitteeSubscription searches using discv5 for peers related to the provided subnet information
-// and replaces current peers with those ones if necessary.
-func (vs *Server) SubmitBeaconCommitteeSubscription(ctx context.Context, req *ethpbv1.SubmitBeaconCommitteeSubscriptionsRequest) (*emptypb.Empty, error) {
-	ctx, span := trace.StartSpan(ctx, "validator.SubmitBeaconCommitteeSubscription")
-	defer span.End()
-
-	if err := rpchelpers.ValidateSyncGRPC(ctx, vs.SyncChecker, vs.HeadFetcher, vs.TimeFetcher, vs.OptimisticModeFetcher); err != nil {
-		// We simply return the error because it's already a gRPC error.
-		return nil, err
-	}
-
-	if len(req.Data) == 0 {
-		return nil, status.Error(codes.InvalidArgument, "No subscriptions provided")
-	}
-
-	s, err := vs.HeadFetcher.HeadStateReadOnly(ctx)
-	if err != nil {
-		return nil, status.Errorf(codes.Internal, "Could not get head state: %v", err)
-	}
-
-	// Verify validators at the beginning to return early if request is invalid.
-	validators := make([]state.ReadOnlyValidator, len(req.Data))
-	for i, sub := range req.Data {
-		val, err := s.ValidatorAtIndexReadOnly(sub.ValidatorIndex)
-		if err != nil {
-			return nil, status.Errorf(codes.InvalidArgument, "Invalid validator ID: %v", err)
-		}
-		validators[i] = val
-	}
-
-	fetchValsLen := func(slot primitives.Slot) (uint64, error) {
-		wantedEpoch := slots.ToEpoch(slot)
-		vals, err := vs.HeadFetcher.HeadValidatorsIndices(ctx, wantedEpoch)
-		if err != nil {
-			return 0, err
-		}
-		return uint64(len(vals)), nil
-	}
-
-	// Request the head validator indices of epoch represented by the first requested slot.
-	currValsLen, err := fetchValsLen(req.Data[0].Slot)
-	if err != nil {
-		return nil, status.Errorf(codes.Internal, "Could not retrieve head validator length: %v", err)
-	}
-	currEpoch := slots.ToEpoch(req.Data[0].Slot)
-
-	for _, sub := range req.Data {
-		// If epoch has changed, re-request active validators length
-		if currEpoch != slots.ToEpoch(sub.Slot) {
-			currValsLen, err = fetchValsLen(sub.Slot)
-			if err != nil {
-				return nil, status.Errorf(codes.Internal, "Could not retrieve head validator length: %v", err)
-			}
-			currEpoch = slots.ToEpoch(sub.Slot)
-		}
-		subnet := helpers.ComputeSubnetFromCommitteeAndSlot(currValsLen, sub.CommitteeIndex, sub.Slot)
-		cache.SubnetIDs.AddAttesterSubnetID(sub.Slot, subnet)
-		if sub.IsAggregator {
-			cache.SubnetIDs.AddAggregatorSubnetID(sub.Slot, subnet)
-		}
-	}
-
-	for _, val := range validators {
-		valStatus, err := rpchelpers.ValidatorStatus(val, currEpoch)
-		if err != nil {
-			return nil, status.Errorf(codes.Internal, "Could not retrieve validator status: %v", err)
-		}
-		pubkey := val.PublicKey()
-		v1alpha1Req := &ethpbalpha.AssignValidatorToSubnetRequest{PublicKey: pubkey[:], Status: v1ValidatorStatusToV1Alpha1(valStatus)}
-		_, err = vs.V1Alpha1Server.AssignValidatorToSubnet(ctx, v1alpha1Req)
-		if err != nil {
-			return nil, status.Errorf(codes.Internal, "Could not assign validator to subnet")
-		}
-	}
-
-	return &emptypb.Empty{}, nil
-}
-
-// SubmitSyncCommitteeSubscription subscribe to a number of sync committee subnets.
-//
-// Subscribing to sync committee subnets is an action performed by VC to enable
-// network participation in Altair networks, and only required if the VC has an active
-// validator in an active sync committee.
-func (vs *Server) SubmitSyncCommitteeSubscription(ctx context.Context, req *ethpbv2.SubmitSyncCommitteeSubscriptionsRequest) (*empty.Empty, error) {
-	ctx, span := trace.StartSpan(ctx, "validator.SubmitSyncCommitteeSubscription")
-	defer span.End()
-
-	if err := rpchelpers.ValidateSyncGRPC(ctx, vs.SyncChecker, vs.HeadFetcher, vs.TimeFetcher, vs.OptimisticModeFetcher); err != nil {
-		// We simply return the error because it's already a gRPC error.
-		return nil, err
-	}
-
-	if len(req.Data) == 0 {
-		return nil, status.Error(codes.InvalidArgument, "No subscriptions provided")
-	}
-	s, err := vs.HeadFetcher.HeadStateReadOnly(ctx)
-	if err != nil {
-		return nil, status.Errorf(codes.Internal, "Could not get head state: %v", err)
-	}
-	currEpoch := slots.ToEpoch(s.Slot())
-	validators := make([]state.ReadOnlyValidator, len(req.Data))
-	for i, sub := range req.Data {
-		val, err := s.ValidatorAtIndexReadOnly(sub.ValidatorIndex)
-		if err != nil {
-			return nil, status.Errorf(codes.Internal, "Could not get validator at index %d: %v", sub.ValidatorIndex, err)
-		}
-		valStatus, err := rpchelpers.ValidatorSubStatus(val, currEpoch)
-		if err != nil {
-			return nil, status.Errorf(codes.Internal, "Could not get validator status at index %d: %v", sub.ValidatorIndex, err)
-		}
-		if valStatus != ethpbv1.ValidatorStatus_ACTIVE_ONGOING && valStatus != ethpbv1.ValidatorStatus_ACTIVE_EXITING {
-			return nil, status.Errorf(codes.InvalidArgument, "Validator at index %d is not active or exiting: %v", sub.ValidatorIndex, err)
-		}
-		validators[i] = val
-	}
-
-	startEpoch, err := slots.SyncCommitteePeriodStartEpoch(currEpoch)
-	if err != nil {
-		return nil, status.Errorf(codes.Internal, "Could not get sync committee period start epoch: %v.", err)
-	}
-
-	for i, sub := range req.Data {
-		if sub.UntilEpoch <= currEpoch {
-			return nil, status.Errorf(codes.InvalidArgument, "Epoch for subscription at index %d is in the past. It must be at least %d", i, currEpoch+1)
-		}
-		maxValidUntilEpoch := startEpoch + params.BeaconConfig().EpochsPerSyncCommitteePeriod*2
-		if sub.UntilEpoch > maxValidUntilEpoch {
-			return nil, status.Errorf(
-				codes.InvalidArgument,
-				"Epoch for subscription at index %d is too far in the future. It can be at most %d",
-				i,
-				maxValidUntilEpoch,
-			)
-		}
-	}
-
-	for i, sub := range req.Data {
-		pubkey48 := validators[i].PublicKey()
-		// Handle overflow in the event current epoch is less than end epoch.
-		// This is an impossible condition, so it is a defensive check.
-		epochsToWatch, err := sub.UntilEpoch.SafeSub(uint64(startEpoch))
-		if err != nil {
-			epochsToWatch = 0
-		}
-		epochDuration := time.Duration(params.BeaconConfig().SlotsPerEpoch.Mul(params.BeaconConfig().SecondsPerSlot)) * time.Second
-		totalDuration := epochDuration * time.Duration(epochsToWatch)
-
-		cache.SyncSubnetIDs.AddSyncCommitteeSubnets(pubkey48[:], startEpoch, sub.SyncCommitteeIndices, totalDuration)
-	}
-
-	return &empty.Empty{}, nil
-}
-
-=======
->>>>>>> a5474200
 // ProduceSyncCommitteeContribution requests that the beacon node produce a sync committee contribution.
 func (vs *Server) ProduceSyncCommitteeContribution(
 	ctx context.Context,
