package validator

import (
	"bytes"
	"context"
	"fmt"
	"math/big"

	"github.com/ethereum/go-ethereum/common/hexutil"
	"github.com/holiman/uint256"
	"github.com/pkg/errors"
	types "github.com/prysmaticlabs/eth2-types"
	"github.com/prysmaticlabs/prysm/beacon-chain/core/blocks"
	"github.com/prysmaticlabs/prysm/beacon-chain/core/helpers"
	"github.com/prysmaticlabs/prysm/beacon-chain/core/time"
	"github.com/prysmaticlabs/prysm/beacon-chain/core/transition"
	"github.com/prysmaticlabs/prysm/beacon-chain/db/kv"
	fieldparams "github.com/prysmaticlabs/prysm/config/fieldparams"
	"github.com/prysmaticlabs/prysm/config/params"
	"github.com/prysmaticlabs/prysm/encoding/bytesutil"
	enginev1 "github.com/prysmaticlabs/prysm/proto/engine/v1"
	"github.com/prysmaticlabs/prysm/runtime/version"
	"github.com/prysmaticlabs/prysm/time/slots"
	"github.com/sirupsen/logrus"
)

// This returns the execution payload of a given slot. The function has full awareness of pre and post merge.
// The payload is computed given the respected time of merge.
func (vs *Server) getExecutionPayload(ctx context.Context, slot types.Slot, vIdx types.ValidatorIndex) (*enginev1.ExecutionPayload, error) {
	st, err := vs.HeadFetcher.HeadState(ctx)
	if err != nil {
		return nil, err
	}
	st, err = transition.ProcessSlotsIfPossible(ctx, st, slot)
	if err != nil {
		return nil, err
	}

	var parentHash []byte
	var hasTerminalBlock bool
	mergeComplete, err := blocks.MergeTransitionComplete(st)
	if err != nil {
		return nil, err
	}

	if mergeComplete {
		header, err := st.LatestExecutionPayloadHeader()
		if err != nil {
			return nil, err
		}
		parentHash = header.BlockHash
	} else {
		if activationEpochNotReached(slot) {
			return emptyPayload(), nil
		}
		parentHash, hasTerminalBlock, err = vs.getTerminalBlockHashIfExists(ctx)
		if err != nil {
			return nil, err
		}
		if !hasTerminalBlock {
			return emptyPayload(), nil
		}
	}

	t, err := slots.ToTime(st.GenesisTime(), slot)
	if err != nil {
		return nil, err
	}
	random, err := helpers.RandaoMix(st, time.CurrentEpoch(st))
	if err != nil {
		return nil, err
	}
	finalizedBlockHash := params.BeaconConfig().ZeroHash[:]
	finalizedRoot := bytesutil.ToBytes32(st.FinalizedCheckpoint().Root)
	if finalizedRoot != [32]byte{} { // finalized root could be zeros before the first finalized block.
		finalizedBlock, err := vs.BeaconDB.Block(ctx, bytesutil.ToBytes32(st.FinalizedCheckpoint().Root))
		if err != nil {
			return nil, err
		}
		if err := helpers.BeaconBlockIsNil(finalizedBlock); err != nil {
			return nil, err
		}
		switch finalizedBlock.Version() {
		case version.Phase0, version.Altair: // Blocks before Bellatrix don't have execution payloads. Use zeros as the hash.
		default:
			finalizedPayload, err := finalizedBlock.Block().Body().ExecutionPayload()
			if err != nil {
				return nil, err
			}
			finalizedBlockHash = finalizedPayload.BlockHash
		}
	}

	f := &enginev1.ForkchoiceState{
		HeadBlockHash:      parentHash,
		SafeBlockHash:      parentHash,
		FinalizedBlockHash: finalizedBlockHash,
	}

	feeRecipient := params.BeaconConfig().DefaultFeeRecipient
	recipient, err := vs.BeaconDB.FeeRecipientByValidatorID(ctx, vIdx)
<<<<<<< HEAD
	emptyFeeRecipient := bytesutil.PadTo([]byte{}, fieldparams.FeeRecipientLength)
	switch err == nil {
	case true:
		feeRecipient = recipient
	case errors.As(err, kv.ErrNotFoundFeeRecipient): // If fee recipient is not found, use the default fee recipient.
		if bytes.Equal(feeRecipient.Bytes(), emptyFeeRecipient) {
			logrus.WithFields(logrus.Fields{
				"validatorIndex":      vIdx,
				"defaultFeeRecipient": feeRecipient,
			}).Error("Fee recipient not found. Using default fee recipient")

=======
	burnAddr := bytesutil.PadTo([]byte{}, fieldparams.FeeRecipientLength)
	switch err == nil {
	case true:
		feeRecipient = recipient
	case errors.As(err, kv.ErrNotFoundFeeRecipient):
		// If fee recipient is not found in DB and not set from beacon node CLI,
		// use the burn address.
		if bytes.Equal(feeRecipient.Bytes(), burnAddr) {
			logrus.WithFields(logrus.Fields{
				"validatorIndex": vIdx,
				"burnAddress":    burnAddr,
			}).Error("Fee recipient not set. Using burn address")
>>>>>>> 8449d24e
		}
	default:
		return nil, errors.Wrap(err, "could not get fee recipient in db")
	}
	p := &enginev1.PayloadAttributes{
		Timestamp:             uint64(t.Unix()),
		PrevRandao:            random,
		SuggestedFeeRecipient: feeRecipient.Bytes(),
	}
	payloadID, _, err := vs.ExecutionEngineCaller.ForkchoiceUpdated(ctx, f, p)
	if err != nil {
		return nil, errors.Wrap(err, "could not prepare payload")
	}
	if payloadID == nil {
		return nil, errors.New("nil payload id")
	}
	return vs.ExecutionEngineCaller.GetPayload(ctx, *payloadID)
}

// This returns the valid terminal block hash with an existence bool value.
//
// Spec code:
// def get_terminal_pow_block(pow_chain: Dict[Hash32, PowBlock]) -> Optional[PowBlock]:
//    if TERMINAL_BLOCK_HASH != Hash32():
//        # Terminal block hash override takes precedence over terminal total difficulty
//        if TERMINAL_BLOCK_HASH in pow_chain:
//            return pow_chain[TERMINAL_BLOCK_HASH]
//        else:
//            return None
//
//    return get_pow_block_at_terminal_total_difficulty(pow_chain)
func (vs *Server) getTerminalBlockHashIfExists(ctx context.Context) ([]byte, bool, error) {
	terminalBlockHash := params.BeaconConfig().TerminalBlockHash
	// Terminal block hash override takes precedence over terminal total difficulty.
	if params.BeaconConfig().TerminalBlockHash != params.BeaconConfig().ZeroHash {
		exists, _, err := vs.Eth1BlockFetcher.BlockExists(ctx, terminalBlockHash)
		if err != nil {
			return nil, false, err
		}
		if !exists {
			return nil, false, nil
		}

		return terminalBlockHash.Bytes(), true, nil
	}

	return vs.getPowBlockHashAtTerminalTotalDifficulty(ctx)
}

// This returns the valid terminal block hash based on total difficulty.
//
// Spec code:
// def get_pow_block_at_terminal_total_difficulty(pow_chain: Dict[Hash32, PowBlock]) -> Optional[PowBlock]:
//    # `pow_chain` abstractly represents all blocks in the PoW chain
//    for block in pow_chain:
//        parent = pow_chain[block.parent_hash]
//        block_reached_ttd = block.total_difficulty >= TERMINAL_TOTAL_DIFFICULTY
//        parent_reached_ttd = parent.total_difficulty >= TERMINAL_TOTAL_DIFFICULTY
//        if block_reached_ttd and not parent_reached_ttd:
//            return block
//
//    return None
func (vs *Server) getPowBlockHashAtTerminalTotalDifficulty(ctx context.Context) ([]byte, bool, error) {
	ttd := new(big.Int)
	ttd.SetString(params.BeaconConfig().TerminalTotalDifficulty, 10)
	terminalTotalDifficulty, overflows := uint256.FromBig(ttd)
	if overflows {
		return nil, false, errors.New("could not convert terminal total difficulty to uint256")
	}
	blk, err := vs.ExecutionEngineCaller.LatestExecutionBlock(ctx)
	if err != nil {
		return nil, false, errors.Wrap(err, "could not get latest execution block")
	}
	if blk == nil {
		return nil, false, errors.New("latest execution block is nil")
	}

	for {
		if ctx.Err() != nil {
			return nil, false, ctx.Err()
		}
		currentTotalDifficulty, err := tDStringToUint256(blk.TotalDifficulty)
		if err != nil {
			return nil, false, errors.Wrap(err, "could not convert total difficulty to uint256")
		}
		blockReachedTTD := currentTotalDifficulty.Cmp(terminalTotalDifficulty) >= 0

		parentHash := bytesutil.ToBytes32(blk.ParentHash)
		if len(blk.ParentHash) == 0 || parentHash == params.BeaconConfig().ZeroHash {
			return nil, false, nil
		}
		parentBlk, err := vs.ExecutionEngineCaller.ExecutionBlockByHash(ctx, parentHash)
		if err != nil {
			return nil, false, errors.Wrap(err, "could not get parent execution block")
		}
		if parentBlk == nil {
			return nil, false, errors.New("parent execution block is nil")
		}
		if blockReachedTTD {
			parentTotalDifficulty, err := tDStringToUint256(parentBlk.TotalDifficulty)
			if err != nil {
				return nil, false, errors.Wrap(err, "could not convert total difficulty to uint256")
			}
			parentReachedTTD := parentTotalDifficulty.Cmp(terminalTotalDifficulty) >= 0
			if !parentReachedTTD {
				log.WithFields(logrus.Fields{
					"number":   blk.Number,
					"hash":     fmt.Sprintf("%#x", bytesutil.Trunc(blk.Hash)),
					"td":       blk.TotalDifficulty,
					"parentTd": parentBlk.TotalDifficulty,
					"ttd":      terminalTotalDifficulty,
				}).Info("Retrieved terminal block hash")
				return blk.Hash, true, nil
			}
		} else {
			return nil, false, nil
		}
		blk = parentBlk
	}
}

// activationEpochNotReached returns true if activation epoch has not been reach.
// Which satisfy the following conditions in spec:
//        is_terminal_block_hash_set = TERMINAL_BLOCK_HASH != Hash32()
//        is_activation_epoch_reached = get_current_epoch(state) >= TERMINAL_BLOCK_HASH_ACTIVATION_EPOCH
//        if is_terminal_block_hash_set and not is_activation_epoch_reached:
//      	return True
func activationEpochNotReached(slot types.Slot) bool {
	terminalBlockHashSet := bytesutil.ToBytes32(params.BeaconConfig().TerminalBlockHash.Bytes()) != [32]byte{}
	if terminalBlockHashSet {
		return params.BeaconConfig().TerminalBlockHashActivationEpoch > slots.ToEpoch(slot)
	}
	return false
}

func tDStringToUint256(td string) (*uint256.Int, error) {
	b, err := hexutil.DecodeBig(td)
	if err != nil {
		return nil, err
	}
	i, overflows := uint256.FromBig(b)
	if overflows {
		return nil, errors.New("total difficulty overflowed")
	}
	return i, nil
}

func emptyPayload() *enginev1.ExecutionPayload {
	return &enginev1.ExecutionPayload{
		ParentHash:    make([]byte, fieldparams.RootLength),
		FeeRecipient:  make([]byte, fieldparams.FeeRecipientLength),
		StateRoot:     make([]byte, fieldparams.RootLength),
		ReceiptsRoot:  make([]byte, fieldparams.RootLength),
		LogsBloom:     make([]byte, fieldparams.LogsBloomLength),
		PrevRandao:    make([]byte, fieldparams.RootLength),
		BaseFeePerGas: make([]byte, fieldparams.RootLength),
		BlockHash:     make([]byte, fieldparams.RootLength),
	}
}<|MERGE_RESOLUTION|>--- conflicted
+++ resolved
@@ -99,19 +99,6 @@
 
 	feeRecipient := params.BeaconConfig().DefaultFeeRecipient
 	recipient, err := vs.BeaconDB.FeeRecipientByValidatorID(ctx, vIdx)
-<<<<<<< HEAD
-	emptyFeeRecipient := bytesutil.PadTo([]byte{}, fieldparams.FeeRecipientLength)
-	switch err == nil {
-	case true:
-		feeRecipient = recipient
-	case errors.As(err, kv.ErrNotFoundFeeRecipient): // If fee recipient is not found, use the default fee recipient.
-		if bytes.Equal(feeRecipient.Bytes(), emptyFeeRecipient) {
-			logrus.WithFields(logrus.Fields{
-				"validatorIndex":      vIdx,
-				"defaultFeeRecipient": feeRecipient,
-			}).Error("Fee recipient not found. Using default fee recipient")
-
-=======
 	burnAddr := bytesutil.PadTo([]byte{}, fieldparams.FeeRecipientLength)
 	switch err == nil {
 	case true:
@@ -124,7 +111,6 @@
 				"validatorIndex": vIdx,
 				"burnAddress":    burnAddr,
 			}).Error("Fee recipient not set. Using burn address")
->>>>>>> 8449d24e
 		}
 	default:
 		return nil, errors.Wrap(err, "could not get fee recipient in db")
