--- conflicted
+++ resolved
@@ -23,7 +23,6 @@
 )
 
 // This returns the execution payload of a given slot. The function has full awareness of pre and post merge.
-<<<<<<< HEAD
 // Payload is computed given the respected time of merge.
 //
 // Spec code:
@@ -57,62 +56,22 @@
 //    )
 //    return execution_engine.notify_forkchoice_updated(parent_hash, finalized_block_hash, payload_attributes)
 func (vs *Server) getExecutionPayload(ctx context.Context, slot types.Slot) (*enginev1.ExecutionPayload, error) {
-	// TODO_MERGE: Reuse the same head state as in building phase0 block attestation.
-=======
-// The payload is computed given the respected time of merge.
-func (vs *Server) getExecutionPayload(ctx context.Context, slot types.Slot) (*enginev1.ExecutionPayload, error) {
->>>>>>> 40e5a5d7
 	st, err := vs.HeadFetcher.HeadState(ctx)
 	if err != nil {
 		return nil, err
 	}
-<<<<<<< HEAD
-	st, err = transition.ProcessSlots(ctx, st, slot)
-=======
 	st, err = transition.ProcessSlotsIfPossible(ctx, st, slot)
->>>>>>> 40e5a5d7
 	if err != nil {
 		return nil, err
 	}
 
 	var parentHash []byte
 	var hasTerminalBlock bool
-<<<<<<< HEAD
-	complete, err := blocks.MergeTransitionComplete(st)
-=======
 	mergeComplete, err := blocks.MergeTransitionComplete(st)
->>>>>>> 40e5a5d7
-	if err != nil {
-		return nil, err
-	}
-
-<<<<<<< HEAD
-	if !complete {
-		if bytesutil.ToBytes32(params.BeaconConfig().TerminalBlockHash.Bytes()) != [32]byte{} {
-			// `TERMINAL_BLOCK_HASH` is used as an override, the activation epoch must be reached.
-			isActivationEpochReached := params.BeaconConfig().TerminalBlockHashActivationEpoch <= slots.ToEpoch(slot)
-			if !isActivationEpochReached {
-				return emptyPayload(), nil
-			}
-		}
-
-		parentHash, hasTerminalBlock, err = vs.getTerminalBlockHashIfExists(ctx)
-		if err != nil {
-			return nil, err
-		}
-		if !hasTerminalBlock {
-			// No terminal block signals this is pre merge, empty payload is used.
-			return emptyPayload(), nil
-		}
-		// Terminal block found signals production on top of terminal PoW block.
-	} else {
-		// Post merge, normal payload is used.
-		header, err := st.LatestExecutionPayloadHeader()
-		if err != nil {
-			return nil, err
-		}
-		parentHash = header.BlockHash
-=======
+	if err != nil {
+		return nil, err
+	}
+
 	if mergeComplete {
 		header, err := st.LatestExecutionPayloadHeader()
 		if err != nil {
@@ -130,7 +89,6 @@
 		if !hasTerminalBlock {
 			return emptyPayload(), nil
 		}
->>>>>>> 40e5a5d7
 	}
 
 	t, err := slots.ToTime(st.GenesisTime(), slot)
@@ -146,10 +104,7 @@
 	if err != nil {
 		return nil, err
 	}
-<<<<<<< HEAD
-	finalizedBlockHash := params.BeaconConfig().ZeroHash[:]
-	if finalizedBlock != nil && finalizedBlock.Version() == version.Bellatrix {
-=======
+
 	if err := helpers.BeaconBlockIsNil(finalizedBlock); err != nil {
 		return nil, err
 	}
@@ -158,7 +113,6 @@
 	case version.Phase0, version.Altair: // Blocks before Bellatrix don't have execution payloads. Use zeros as the hash.
 		finalizedBlockHash = params.BeaconConfig().ZeroHash[:]
 	default:
->>>>>>> 40e5a5d7
 		finalizedPayload, err := finalizedBlock.Block().Body().ExecutionPayload()
 		if err != nil {
 			return nil, err
@@ -180,26 +134,10 @@
 	if err != nil {
 		return nil, errors.Wrap(err, "could not prepare payload")
 	}
-<<<<<<< HEAD
-
-	if payloadID == nil {
-		return nil, errors.New("forkchoice returned nil")
-	}
-
-	log.WithFields(logrus.Fields{
-		"id":   fmt.Sprintf("%#x", &payloadID),
-		"slot": slot,
-		"hash": fmt.Sprintf("%#x", parentHash),
-	}).Info("Received payload ID")
-	var id [8]byte
-	copy(id[:], payloadID[:])
-	return vs.ExecutionEngineCaller.GetPayload(ctx, id)
-=======
 	if payloadID == nil {
 		return nil, errors.New("nil payload id")
 	}
 	return vs.ExecutionEngineCaller.GetPayload(ctx, *payloadID)
->>>>>>> 40e5a5d7
 }
 
 // This returns the valid terminal block hash with an existence bool value.
@@ -311,7 +249,32 @@
 	}
 }
 
-<<<<<<< HEAD
+// activationEpochNotReached returns true if activation epoch has not been reach.
+// Which satisfy the following conditions in spec:
+//        is_terminal_block_hash_set = TERMINAL_BLOCK_HASH != Hash32()
+//        is_activation_epoch_reached = get_current_epoch(state) >= TERMINAL_BLOCK_HASH_ACTIVATION_EPOCH
+//        if is_terminal_block_hash_set and not is_activation_epoch_reached:
+//      	return True
+func activationEpochNotReached(slot types.Slot) bool {
+	terminalBlockHashSet := bytesutil.ToBytes32(params.BeaconConfig().TerminalBlockHash.Bytes()) != [32]byte{}
+	if terminalBlockHashSet {
+		return params.BeaconConfig().TerminalBlockHashActivationEpoch > slots.ToEpoch(slot)
+	}
+	return false
+}
+
+func tDStringToUint256(td string) (*uint256.Int, error) {
+	b, err := hexutil.DecodeBig(td)
+	if err != nil {
+		return nil, err
+	}
+	i, overflows := uint256.FromBig(b)
+	if overflows {
+		return nil, errors.New("total difficulty overflowed")
+	}
+	return i, nil
+}
+
 func emptyPayload() *enginev1.ExecutionPayload {
 	return &enginev1.ExecutionPayload{
 		ParentHash:    make([]byte, fieldparams.RootLength),
@@ -323,44 +286,4 @@
 		BaseFeePerGas: make([]byte, fieldparams.RootLength),
 		BlockHash:     make([]byte, fieldparams.RootLength),
 	}
-}
-=======
-// activationEpochNotReached returns true if activation epoch has not been reach.
-// Which satisfy the following conditions in spec:
-//        is_terminal_block_hash_set = TERMINAL_BLOCK_HASH != Hash32()
-//        is_activation_epoch_reached = get_current_epoch(state) >= TERMINAL_BLOCK_HASH_ACTIVATION_EPOCH
-//        if is_terminal_block_hash_set and not is_activation_epoch_reached:
-//      	return True
-func activationEpochNotReached(slot types.Slot) bool {
-	terminalBlockHashSet := bytesutil.ToBytes32(params.BeaconConfig().TerminalBlockHash.Bytes()) != [32]byte{}
-	if terminalBlockHashSet {
-		return params.BeaconConfig().TerminalBlockHashActivationEpoch > slots.ToEpoch(slot)
-	}
-	return false
-}
-
->>>>>>> 40e5a5d7
-func tDStringToUint256(td string) (*uint256.Int, error) {
-	b, err := hexutil.DecodeBig(td)
-	if err != nil {
-		return nil, err
-	}
-	i, overflows := uint256.FromBig(b)
-	if overflows {
-		return nil, errors.New("total difficulty overflowed")
-	}
-	return i, nil
-}
-
-func emptyPayload() *enginev1.ExecutionPayload {
-	return &enginev1.ExecutionPayload{
-		ParentHash:    make([]byte, fieldparams.RootLength),
-		FeeRecipient:  make([]byte, fieldparams.FeeRecipientLength),
-		StateRoot:     make([]byte, fieldparams.RootLength),
-		ReceiptsRoot:  make([]byte, fieldparams.RootLength),
-		LogsBloom:     make([]byte, fieldparams.LogsBloomLength),
-		PrevRandao:    make([]byte, fieldparams.RootLength),
-		BaseFeePerGas: make([]byte, fieldparams.RootLength),
-		BlockHash:     make([]byte, fieldparams.RootLength),
-	}
 }