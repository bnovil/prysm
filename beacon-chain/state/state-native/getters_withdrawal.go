package state_native

import (
	fieldparams "github.com/prysmaticlabs/prysm/v3/config/fieldparams"
	"github.com/prysmaticlabs/prysm/v3/config/params"
	types "github.com/prysmaticlabs/prysm/v3/consensus-types/primitives"
	"github.com/prysmaticlabs/prysm/v3/encoding/bytesutil"
	enginev1 "github.com/prysmaticlabs/prysm/v3/proto/engine/v1"
	ethpb "github.com/prysmaticlabs/prysm/v3/proto/prysm/v1alpha1"
	"github.com/prysmaticlabs/prysm/v3/runtime/version"
	"github.com/prysmaticlabs/prysm/v3/time/slots"
)

const ETH1AddressOffset = 12

// NextWithdrawalIndex returns the index that will be assigned to the next withdrawal.
func (b *BeaconState) NextWithdrawalIndex() (uint64, error) {
	if b.version < version.Capella {
		return 0, errNotSupported("NextWithdrawalIndex", b.version)
	}

	b.lock.RLock()
	defer b.lock.RUnlock()

	return b.nextWithdrawalIndex, nil
}

// NextWithdrawalValidatorIndex returns the index of the validator which is
<<<<<<< HEAD
// next in line for a withdrawal.
=======
// next in line for a partial withdrawal.
>>>>>>> 6e26a6f1
func (b *BeaconState) NextWithdrawalValidatorIndex() (types.ValidatorIndex, error) {
	if b.version < version.Capella {
		return 0, errNotSupported("NextWithdrawalValidatorIndex", b.version)
	}

	b.lock.RLock()
	defer b.lock.RUnlock()

	return b.nextWithdrawalValidatorIndex, nil
}

// ExpectedWithdrawals returns the withdrawals that a proposer will need to pack in the next block
// applied to the current state. It is also used by validators to check that the execution payload carried
// the right number of withdrawals
func (b *BeaconState) ExpectedWithdrawals() ([]*enginev1.Withdrawal, error) {
	if b.version < version.Capella {
		return nil, errNotSupported("ExpectedWithdrawals", b.version)
	}

	b.lock.RLock()
	defer b.lock.RUnlock()

	withdrawals := make([]*enginev1.Withdrawal, 0, fieldparams.MaxWithdrawalsPerPayload)
	validatorIndex := b.nextWithdrawalValidatorIndex
	withdrawalIndex := b.nextWithdrawalIndex
	epoch := slots.ToEpoch(b.slot)
	for range b.validators {
		val := b.validators[validatorIndex]
		balance := b.balances[validatorIndex]
		if balance > 0 && isFullyWithdrawableValidator(val, epoch) {
			withdrawals = append(withdrawals, &enginev1.Withdrawal{
				Index:          withdrawalIndex,
				ValidatorIndex: validatorIndex,
				Address:        bytesutil.SafeCopyBytes(val.WithdrawalCredentials[ETH1AddressOffset:]),
				Amount:         balance,
			})
			withdrawalIndex++
		} else if isPartiallyWithdrawableValidator(val, balance) {
			withdrawals = append(withdrawals, &enginev1.Withdrawal{
				Index:          withdrawalIndex,
				ValidatorIndex: validatorIndex,
				Address:        bytesutil.SafeCopyBytes(val.WithdrawalCredentials[ETH1AddressOffset:]),
				Amount:         balance - params.BeaconConfig().MaxEffectiveBalance,
			})
			withdrawalIndex++
		}
		if uint64(len(withdrawals)) == fieldparams.MaxWithdrawalsPerPayload {
			break
		}
		validatorIndex += 1
		if uint64(validatorIndex) == uint64(len(b.validators)) {
			validatorIndex = 0
		}
	}
	return withdrawals, nil
}

// hasETH1WithdrawalCredential returns whether the validator has an ETH1
// Withdrawal prefix. It assumes that the caller has a lock on the state
func hasETH1WithdrawalCredential(val *ethpb.Validator) bool {
	if val == nil {
		return false
	}
	cred := val.WithdrawalCredentials
	return len(cred) > 0 && cred[0] == params.BeaconConfig().ETH1AddressWithdrawalPrefixByte
}

// isFullyWithdrawableValidator returns whether the validator is able to perform a full
// withdrawal. This differ from the spec helper in that the balance > 0 is not
// checked. This function assumes that the caller holds a lock on the state
func isFullyWithdrawableValidator(val *ethpb.Validator, epoch types.Epoch) bool {
	if val == nil {
		return false
	}
	return hasETH1WithdrawalCredential(val) && val.WithdrawableEpoch <= epoch
}

// isPartiallyWithdrawable returns whether the validator is able to perform a
// partial withdrawal. This function assumes that the caller has a lock on the state
func isPartiallyWithdrawableValidator(val *ethpb.Validator, balance uint64) bool {
	if val == nil {
		return false
	}
	hasMaxBalance := val.EffectiveBalance == params.BeaconConfig().MaxEffectiveBalance
	hasExcessBalance := balance > params.BeaconConfig().MaxEffectiveBalance
	return hasETH1WithdrawalCredential(val) && hasExcessBalance && hasMaxBalance
}<|MERGE_RESOLUTION|>--- conflicted
+++ resolved
@@ -26,11 +26,7 @@
 }
 
 // NextWithdrawalValidatorIndex returns the index of the validator which is
-<<<<<<< HEAD
-// next in line for a withdrawal.
-=======
 // next in line for a partial withdrawal.
->>>>>>> 6e26a6f1
 func (b *BeaconState) NextWithdrawalValidatorIndex() (types.ValidatorIndex, error) {
 	if b.version < version.Capella {
 		return 0, errNotSupported("NextWithdrawalValidatorIndex", b.version)
