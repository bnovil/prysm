// This code was adapted from https://github.com/ethereum/go-ethereum/blob/master/cmd/geth/usage.go
package main

import (
	"io"
	"sort"

	"github.com/prysmaticlabs/prysm/beacon-chain/utils"
	"github.com/prysmaticlabs/prysm/shared/cmd"
	"github.com/prysmaticlabs/prysm/shared/debug"
	"github.com/prysmaticlabs/prysm/shared/featureconfig"
	"github.com/urfave/cli"
)

var appHelpTemplate = `NAME:
   {{.App.Name}} - {{.App.Usage}}
USAGE:
   {{.App.HelpName}} [options]{{if .App.Commands}} command [command options]{{end}} {{if .App.ArgsUsage}}{{.App.ArgsUsage}}{{else}}[arguments...]{{end}}
   {{if .App.Version}}
AUTHOR:
   {{range .App.Authors}}{{ . }}{{end}}
   {{end}}{{if .App.Commands}}
GLOBAL OPTIONS:
   {{range .App.Commands}}{{join .Names ", "}}{{ "\t" }}{{.Usage}}
   {{end}}{{end}}{{if .FlagGroups}}
{{range .FlagGroups}}{{.Name}} OPTIONS:
   {{range .Flags}}{{.}}
   {{end}}
{{end}}{{end}}{{if .App.Copyright }}
COPYRIGHT:
   {{.App.Copyright}}
VERSION:
   {{.App.Version}}
   {{end}}{{if len .App.Authors}}
   {{end}}
`

type flagGroup struct {
	Name  string
	Flags []cli.Flag
}

var appHelpFlagGroups = []flagGroup{
	{
		Name: "cmd",
		Flags: []cli.Flag{
			cmd.NoDiscovery,
			cmd.BootstrapNode,
			cmd.RelayNode,
			cmd.P2PPort,
			cmd.DataDirFlag,
			cmd.VerbosityFlag,
			cmd.EnableTracingFlag,
			cmd.TracingProcessNameFlag,
			cmd.TracingEndpointFlag,
			cmd.TraceSampleFractionFlag,
			cmd.MonitoringPortFlag,
			cmd.DisableMonitoringFlag,
			cmd.MaxGoroutines,
<<<<<<< HEAD
=======
			cmd.ClearDB,
>>>>>>> fda0310e
		},
	},
	{
		Name: "debug",
		Flags: []cli.Flag{
			debug.PProfFlag,
			debug.PProfAddrFlag,
			debug.PProfPortFlag,
			debug.MemProfileRateFlag,
			debug.CPUProfileFlag,
			debug.TraceFlag,
		},
	},
	{
		Name: "utils",
		Flags: []cli.Flag{
			utils.NoCustomConfigFlag,
			utils.DepositContractFlag,
			utils.Web3ProviderFlag,
			utils.RPCPort,
			utils.CertFlag,
			utils.KeyFlag,
			utils.EnableDBCleanup,
			utils.GRPCGatewayPort,
			utils.HTTPWeb3ProviderFlag,
		},
	},
	{
		Name: "p2p",
		Flags: []cli.Flag{
			cmd.P2PHost,
			cmd.P2PMaxPeers,
			cmd.P2PPrivKey,
			cmd.P2PWhitelist,
			cmd.StaticPeers,
		},
	},
	{
		Name: "log",
		Flags: []cli.Flag{
			cmd.LogFormat,
			cmd.LogFileName,
		},
	},
	{
		Name:  "features",
		Flags: featureconfig.BeaconChainFlags,
	},
}

func init() {
	cli.AppHelpTemplate = appHelpTemplate

	type helpData struct {
		App        interface{}
		FlagGroups []flagGroup
	}

	originalHelpPrinter := cli.HelpPrinter
	cli.HelpPrinter = func(w io.Writer, tmpl string, data interface{}) {
		if tmpl == appHelpTemplate {
			for _, group := range appHelpFlagGroups {
				sort.Sort(cli.FlagsByName(group.Flags))
			}
			originalHelpPrinter(w, tmpl, helpData{data, appHelpFlagGroups})
		} else {
			originalHelpPrinter(w, tmpl, data)
		}
	}
}<|MERGE_RESOLUTION|>--- conflicted
+++ resolved
@@ -57,10 +57,7 @@
 			cmd.MonitoringPortFlag,
 			cmd.DisableMonitoringFlag,
 			cmd.MaxGoroutines,
-<<<<<<< HEAD
-=======
 			cmd.ClearDB,
->>>>>>> fda0310e
 		},
 	},
 	{
