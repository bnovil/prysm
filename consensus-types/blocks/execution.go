--- conflicted
+++ resolved
@@ -155,10 +155,11 @@
 	return nil, ErrUnsupportedGetter
 }
 
-<<<<<<< HEAD
 // ExcessiveDataGas --
 func (e executionPayload) ExcessiveDataGas() ([]byte, error) {
-=======
+	return nil, ErrUnsupportedGetter
+}
+
 // PbV1 --
 func (e executionPayload) PbV1() (*enginev1.ExecutionPayload, error) {
 	return e.p, nil
@@ -166,7 +167,6 @@
 
 // PbV2 --
 func (e executionPayload) PbV2() (*enginev1.ExecutionPayloadCapella, error) {
->>>>>>> 98c0b233
 	return nil, ErrUnsupportedGetter
 }
 
@@ -311,10 +311,11 @@
 	return nil, ErrUnsupportedGetter
 }
 
-<<<<<<< HEAD
 // ExcessiveDataGas --
 func (e executionPayloadHeader) ExcessiveDataGas() ([]byte, error) {
-=======
+	return nil, ErrUnsupportedGetter
+}
+
 // PbV2 --
 func (e executionPayloadHeader) PbV2() (*enginev1.ExecutionPayloadCapella, error) {
 	return nil, ErrUnsupportedGetter
@@ -322,7 +323,6 @@
 
 // PbV1 --
 func (e executionPayloadHeader) PbV1() (*enginev1.ExecutionPayload, error) {
->>>>>>> 98c0b233
 	return nil, ErrUnsupportedGetter
 }
 
@@ -495,9 +495,10 @@
 	return nil, ErrUnsupportedGetter
 }
 
-<<<<<<< HEAD
 func (e executionPayloadCapella) ExcessiveDataGas() ([]byte, error) {
-=======
+	return nil, ErrUnsupportedGetter
+}
+
 // PbV2 --
 func (e executionPayloadCapella) PbV2() (*enginev1.ExecutionPayloadCapella, error) {
 	return e.p, nil
@@ -505,7 +506,6 @@
 
 // PbV1 --
 func (e executionPayloadCapella) PbV1() (*enginev1.ExecutionPayload, error) {
->>>>>>> 98c0b233
 	return nil, ErrUnsupportedGetter
 }
 
@@ -650,9 +650,10 @@
 	return e.p.WithdrawalsRoot, nil
 }
 
-<<<<<<< HEAD
 func (e executionPayloadHeaderCapella) ExcessiveDataGas() ([]byte, error) {
-=======
+	return nil, ErrUnsupportedGetter
+}
+
 // PbV2 --
 func (e executionPayloadHeaderCapella) PbV2() (*enginev1.ExecutionPayloadCapella, error) {
 	return nil, ErrUnsupportedGetter
@@ -660,7 +661,6 @@
 
 // PbV1 --
 func (e executionPayloadHeaderCapella) PbV1() (*enginev1.ExecutionPayload, error) {
->>>>>>> 98c0b233
 	return nil, ErrUnsupportedGetter
 }
 
@@ -947,6 +947,16 @@
 	return e.p.ExcessDataGas, nil
 }
 
+// PbV1 --
+func (e executionPayloadHeaderEIP4844) PbV1() (*enginev1.ExecutionPayload, error) {
+	return nil, ErrUnsupportedGetter
+}
+
+// PbV2 --
+func (e executionPayloadHeaderEIP4844) PbV2() (*enginev1.ExecutionPayloadCapella, error) {
+	return nil, ErrUnsupportedGetter
+}
+
 // executionPayloadEIP4844 is a convenience wrapper around a beacon block body's execution payload data structure
 // This wrapper allows us to conform to a common interface so that beacon
 // blocks for future forks can also be applied across Prysm without issues.
@@ -1090,4 +1100,14 @@
 
 func (e executionPayloadEIP4844) ExcessiveDataGas() ([]byte, error) {
 	return e.p.ExcessDataGas, nil
+}
+
+// PbV1 --
+func (e executionPayloadEIP4844) PbV1() (*enginev1.ExecutionPayload, error) {
+	return nil, ErrUnsupportedGetter
+}
+
+// PbV2 --
+func (e executionPayloadEIP4844) PbV2() (*enginev1.ExecutionPayloadCapella, error) {
+	return nil, ErrUnsupportedGetter
 }