--- conflicted
+++ resolved
@@ -117,14 +117,21 @@
 			Block: &eth.GenericSignedBeaconBlock_Capella{Capella: pb.(*eth.SignedBeaconBlockCapella)},
 		}, nil
 	case version.Deneb:
-		// TODO(TT): Add Deneb support.
+		if b.IsBlinded() {
+			return &eth.GenericSignedBeaconBlock{
+				Block: &eth.GenericSignedBeaconBlock_Blinded_Deneb{Blinded_Deneb: &eth.SignedBlindedBeaconBlockDenebAndBlobs{
+					Block: pb.(*eth.SignedBlindedBeaconBlockDeneb),
+				}},
+			}, nil
+		}
+		return &eth.GenericSignedBeaconBlock{
+			Block: &eth.GenericSignedBeaconBlock_Deneb{Deneb: &eth.SignedBeaconBlockDenebAndBlobs{
+				Block: pb.(*eth.SignedBeaconBlockDeneb),
+			}},
+		}, nil
 	default:
 		return nil, errIncorrectBlockVersion
 	}
-<<<<<<< HEAD
-	return nil, errIncorrectBlockVersion
-=======
->>>>>>> 4c916403
 }
 
 // PbPhase0Block returns the underlying protobuf object.
