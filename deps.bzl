load("@prysm//tools/go:def.bzl", "go_repository", "maybe")  # gazelle:keep
load("@bazel_tools//tools/build_defs/repo:http.bzl", "http_archive")  # gazelle:keep
load("@bazel_tools//tools/build_defs/repo:git.bzl", "git_repository")

# Prysm's third party / external dependencies.
#
##################################################################
#
#                    ██████████████████
#                  ██                  ██
#                ██  ██████████████████  ██
#              ██  ██████████████████████  ██
#            ██  ██████████████████████████  ██
#          ██  ██████████████████████████████  ██
#        ██  ██████████████████████████████████  ██
#      ██  ██████████████████████████████████████  ██
#      ██  ██████    ██      ████  ████    ██████  ██
#      ██  ████  ████████  ████  ██  ██  ██  ████  ██
#      ██  ████  ████████  ████  ██  ██  ██  ████  ██
#      ██  ██████  ██████  ████  ██  ██    ██████  ██
#      ██  ████████  ████  ████  ██  ██  ████████  ██
#      ██  ████████  ████  ████  ██  ██  ████████  ██
#      ██  ████    ██████  ██████  ████  ████████  ██
#      ██  ██████████████████████████████████████  ██
#        ██  ██████████████████████████████████  ██
#          ██  ██████████████████████████████  ██
#            ██  ██████████████████████████  ██
#              ██  ██████████████████████  ██
#                ██  ██████████████████  ██
#                  ██                  ██
#                    ██████████████████
#
##################################################################
#           Make sure you have read DEPENDENCIES.md!
##################################################################
def prysm_deps():
    go_repository(
        name = "co_honnef_go_tools",
        importpath = "honnef.co/go/tools",
        sum = "h1:UoveltGrhghAA7ePc+e+QYDHXrBps2PqFZiHkGR/xK8=",
        version = "v0.0.1-2020.1.4",
    )
    go_repository(
        name = "com_github_aead_siphash",
        importpath = "github.com/aead/siphash",
        sum = "h1:FwHfE/T45KPKYuuSAKyyvE+oPWcaQ+CUmFW0bPlM+kg=",
        version = "v1.0.1",
    )
    go_repository(
        name = "com_github_afex_hystrix_go",
        importpath = "github.com/afex/hystrix-go",
        sum = "h1:rFw4nCn9iMW+Vajsk51NtYIcwSTkXr+JGrMd36kTDJw=",
        version = "v0.0.0-20180502004556-fa1af6a1f4f5",
    )

    go_repository(
        name = "com_github_ajstarks_svgo",
        importpath = "github.com/ajstarks/svgo",
        sum = "h1:wVe6/Ea46ZMeNkQjjBW6xcqyQA/j5e0D6GytH95g0gQ=",
        version = "v0.0.0-20180226025133-644b8db467af",
    )

    go_repository(
        name = "com_github_alecthomas_template",
        importpath = "github.com/alecthomas/template",
        sum = "h1:JYp7IbQjafoB+tBA3gMyHYHrpOtNuDiK/uB5uXxq5wM=",
        version = "v0.0.0-20190718012654-fb15b899a751",
    )
    go_repository(
        name = "com_github_alecthomas_units",
        importpath = "github.com/alecthomas/units",
        sum = "h1:UQZhZ2O0vMHr2cI+DC1Mbh0TJxzA3RcLoMsFw+aXw7E=",
        version = "v0.0.0-20190924025748-f65c72e2690d",
    )
    go_repository(
        name = "com_github_allegro_bigcache",
        importpath = "github.com/allegro/bigcache",
        sum = "h1:hg1sY1raCwic3Vnsvje6TT7/pnZba83LeFck5NrFKSc=",
        version = "v1.2.1",
    )
    go_repository(
        name = "com_github_andreasbriese_bbloom",
        importpath = "github.com/AndreasBriese/bbloom",
        sum = "h1:cTp8I5+VIoKjsnZuH8vjyaysT/ses3EvZeaV/1UkF2M=",
        version = "v0.0.0-20190825152654-46b345b51c96",
    )

    go_repository(
        name = "com_github_andreyvit_diff",
        importpath = "github.com/andreyvit/diff",
        sum = "h1:bvNMNQO63//z+xNgfBlViaCIJKLlCJ6/fmUseuG0wVQ=",
        version = "v0.0.0-20170406064948-c7f18ee00883",
    )
    go_repository(
        name = "com_github_anmitsu_go_shlex",
        importpath = "github.com/anmitsu/go-shlex",
        sum = "h1:kFOfPq6dUM1hTo4JG6LR5AXSUEsOjtdm0kw0FtQtMJA=",
        version = "v0.0.0-20161002113705-648efa622239",
    )

    go_repository(
        name = "com_github_antihax_optional",
        importpath = "github.com/antihax/optional",
        sum = "h1:xK2lYat7ZLaVVcIuj82J8kIro4V6kDe0AUDFboUCwcg=",
        version = "v1.0.0",
    )

    go_repository(
        name = "com_github_apache_arrow_go_arrow",
        importpath = "github.com/apache/arrow/go/arrow",
        sum = "h1:nxAtV4VajJDhKysp2kdcJZsq8Ss1xSA0vZTkVHHJd0E=",
        version = "v0.0.0-20191024131854-af6fa24be0db",
    )
    go_repository(
        name = "com_github_apache_thrift",
        importpath = "github.com/apache/thrift",
        sum = "h1:5hryIiq9gtn+MiLVn0wP37kb/uTeRZgN08WoCsAhIhI=",
        version = "v0.13.0",
    )

    go_repository(
        name = "com_github_aristanetworks_fsnotify",
        importpath = "github.com/aristanetworks/fsnotify",
        sum = "h1:it2ydpY6k0aXB7qjb4vGhOYOL6YDC/sr8vhqwokFQwQ=",
        version = "v1.4.2",
    )
    go_repository(
        name = "com_github_aristanetworks_glog",
        importpath = "github.com/aristanetworks/glog",
        sum = "h1:Bmjk+DjIi3tTAU0wxGaFbfjGUqlxxSXARq9A96Kgoos=",
        version = "v0.0.0-20191112221043-67e8567f59f3",
    )

    go_repository(
        name = "com_github_aristanetworks_goarista",
        importpath = "github.com/aristanetworks/goarista",
        sum = "h1:XJH0YfVFKbq782tlNThzN/Ud5qm/cx6LXOA/P6RkTxc=",
        version = "v0.0.0-20200805130819-fd197cf57d96",
    )
    go_repository(
        name = "com_github_aristanetworks_splunk_hec_go",
        importpath = "github.com/aristanetworks/splunk-hec-go",
        sum = "h1:O7zlcm4ve7JvqTyEK3vSBh1LngLezraqcxv8Ya6tQFY=",
        version = "v0.3.3",
    )
    go_repository(
        name = "com_github_armon_circbuf",
        importpath = "github.com/armon/circbuf",
        sum = "h1:QEF07wC0T1rKkctt1RINW/+RMTVmiwxETico2l3gxJA=",
        version = "v0.0.0-20150827004946-bbbad097214e",
    )

    go_repository(
        name = "com_github_armon_consul_api",
        importpath = "github.com/armon/consul-api",
        sum = "h1:G1bPvciwNyF7IUmKXNt9Ak3m6u9DE1rF+RmtIkBpVdA=",
        version = "v0.0.0-20180202201655-eb2c6b5be1b6",
    )
    go_repository(
        name = "com_github_armon_go_metrics",
        importpath = "github.com/armon/go-metrics",
        sum = "h1:8GUt8eRujhVEGZFFEjBj46YV4rDjvGrNxb0KMWYkL2I=",
        version = "v0.0.0-20180917152333-f0300d1749da",
    )
    go_repository(
        name = "com_github_armon_go_radix",
        importpath = "github.com/armon/go-radix",
        sum = "h1:BUAU3CGlLvorLI26FmByPp2eC2qla6E1Tw+scpcg/to=",
        version = "v0.0.0-20180808171621-7fddfc383310",
    )
    go_repository(
        name = "com_github_aryann_difflib",
        importpath = "github.com/aryann/difflib",
        sum = "h1:pv34s756C4pEXnjgPfGYgdhg/ZdajGhyOvzx8k+23nw=",
        version = "v0.0.0-20170710044230-e206f873d14a",
    )

    go_repository(
        name = "com_github_aws_aws_lambda_go",
        importpath = "github.com/aws/aws-lambda-go",
        sum = "h1:SuCy7H3NLyp+1Mrfp+m80jcbi9KYWAs9/BXwppwRDzY=",
        version = "v1.13.3",
    )

    go_repository(
        name = "com_github_aws_aws_sdk_go",
        importpath = "github.com/aws/aws-sdk-go",
        sum = "h1:0xphMHGMLBrPMfxR2AmVjZKcMEESEgWF8Kru94BNByk=",
        version = "v1.27.0",
    )
    go_repository(
        name = "com_github_aws_aws_sdk_go_v2",
        importpath = "github.com/aws/aws-sdk-go-v2",
        sum = "h1:qZ+woO4SamnH/eEbjM2IDLhRNwIwND/RQyVlBLp3Jqg=",
        version = "v0.18.0",
    )

    go_repository(
        name = "com_github_azure_go_autorest_autorest",
        importpath = "github.com/Azure/go-autorest/autorest",
        sum = "h1:MRvx8gncNaXJqOoLmhNjUAKh33JJF8LyxPhomEtOsjs=",
        version = "v0.9.0",
    )
    go_repository(
        name = "com_github_azure_go_autorest_autorest_adal",
        importpath = "github.com/Azure/go-autorest/autorest/adal",
        sum = "h1:q2gDruN08/guU9vAjuPWff0+QIrpH6ediguzdAzXAUU=",
        version = "v0.5.0",
    )
    go_repository(
        name = "com_github_azure_go_autorest_autorest_date",
        importpath = "github.com/Azure/go-autorest/autorest/date",
        sum = "h1:YGrhWfrgtFs84+h0o46rJrlmsZtyZRg470CqAXTZaGM=",
        version = "v0.1.0",
    )
    go_repository(
        name = "com_github_azure_go_autorest_autorest_mocks",
        importpath = "github.com/Azure/go-autorest/autorest/mocks",
        sum = "h1:Ww5g4zThfD/6cLb4z6xxgeyDa7QDkizMkJKe0ysZXp0=",
        version = "v0.2.0",
    )
    go_repository(
        name = "com_github_azure_go_autorest_logger",
        importpath = "github.com/Azure/go-autorest/logger",
        sum = "h1:ruG4BSDXONFRrZZJ2GUXDiUyVpayPmb1GnWeHDdaNKY=",
        version = "v0.1.0",
    )
    go_repository(
        name = "com_github_azure_go_autorest_tracing",
        importpath = "github.com/Azure/go-autorest/tracing",
        sum = "h1:TRn4WjSnkcSy5AEG3pnbtFSwNtwzjr4VYyQflFE619k=",
        version = "v0.5.0",
    )
    go_repository(
        name = "com_github_bazelbuild_rules_go",
        importpath = "github.com/bazelbuild/rules_go",
        sum = "h1:Wxu7JjqnF78cKZbsBsARLSXx/jlGaSLCnUV3mTlyHvM=",
        version = "v0.23.2",
    )
    go_repository(
        name = "com_github_benbjohnson_clock",
        importpath = "github.com/benbjohnson/clock",
        sum = "h1:ip6w0uFQkncKQ979AypyG0ER7mqUSBdKLOgAle/AT8A=",
        version = "v1.3.0",
    )

    go_repository(
        name = "com_github_beorn7_perks",
        importpath = "github.com/beorn7/perks",
        sum = "h1:VlbKKnNfV8bJzeqoa4cOKqO6bYr3WgKZxO8Z16+hsOM=",
        version = "v1.0.1",
    )
    go_repository(
        name = "com_github_bgentry_go_netrc",
        importpath = "github.com/bgentry/go-netrc",
        sum = "h1:xDfNPAt8lFiC1UJrqV3uuy861HCTo708pDMbjHHdCas=",
        version = "v0.0.0-20140422174119-9fd32a8b3d3d",
    )

    go_repository(
        name = "com_github_bgentry_speakeasy",
        importpath = "github.com/bgentry/speakeasy",
        sum = "h1:ByYyxL9InA1OWqxJqqp2A5pYHUrCiAL6K3J+LKSsQkY=",
        version = "v0.1.0",
    )

    go_repository(
        name = "com_github_bketelsen_crypt",
        importpath = "github.com/bketelsen/crypt",
        sum = "h1:+0HFd5KSZ/mm3JmhmrDukiId5iR6w4+BdFtfSy4yWIc=",
        version = "v0.0.3-0.20200106085610-5cbc8cc4026c",
    )
    go_repository(
        name = "com_github_bmizerany_pat",
        importpath = "github.com/bmizerany/pat",
        sum = "h1:y4B3+GPxKlrigF1ha5FFErxK+sr6sWxQovRMzwMhejo=",
        version = "v0.0.0-20170815010413-6226ea591a40",
    )
    go_repository(
        name = "com_github_boltdb_bolt",
        importpath = "github.com/boltdb/bolt",
        sum = "h1:JQmyP4ZBrce+ZQu0dY660FMfatumYDLun9hBCUVIkF4=",
        version = "v1.3.1",
    )
    go_repository(
        name = "com_github_bradfitz_go_smtpd",
        importpath = "github.com/bradfitz/go-smtpd",
        sum = "h1:ckJgFhFWywOx+YLEMIJsTb+NV6NexWICk5+AMSuz3ss=",
        version = "v0.0.0-20170404230938-deb6d6237625",
    )

    go_repository(
        name = "com_github_bradfitz_gomemcache",
        importpath = "github.com/bradfitz/gomemcache",
        sum = "h1:7IjN4QP3c38xhg6wz8R3YjoU+6S9e7xBc0DAVLLIpHE=",
        version = "v0.0.0-20170208213004-1952afaa557d",
    )

    go_repository(
        name = "com_github_btcsuite_btcd",
        importpath = "github.com/btcsuite/btcd",
        sum = "h1:IB8cVQcC2X5mHbnfirLG5IZnkWYNTPlLZVrxUYSotbE=",
        version = "v0.23.1",
    )
    go_repository(
        name = "com_github_btcsuite_btcd_btcec_v2",
        importpath = "github.com/btcsuite/btcd/btcec/v2",
        sum = "h1:fzn1qaOt32TuLjFlkzYSsBC35Q3KUjT1SwPxiMSCF5k=",
        version = "v2.2.0",
    )
    go_repository(
        name = "com_github_btcsuite_btcd_btcutil",
        importpath = "github.com/btcsuite/btcd/btcutil",
        sum = "h1:MO4klnGY+EWJdoWF12Wkuf4AWDBPMpZNeN/jRLrklUU=",
        version = "v1.1.0",
    )

    go_repository(
        name = "com_github_btcsuite_btcd_chaincfg_chainhash",
        importpath = "github.com/btcsuite/btcd/chaincfg/chainhash",
        sum = "h1:q0rUy8C/TYNBQS1+CGKw68tLOFYSNEs0TFnxxnS9+4U=",
        version = "v1.0.1",
    )

    go_repository(
        name = "com_github_btcsuite_btclog",
        importpath = "github.com/btcsuite/btclog",
        sum = "h1:bAs4lUbRJpnnkd9VhRV3jjAVU7DJVjMaK+IsvSeZvFo=",
        version = "v0.0.0-20170628155309-84c8d2346e9f",
    )
    go_repository(
        name = "com_github_btcsuite_btcutil",
        importpath = "github.com/btcsuite/btcutil",
        sum = "h1:YtWJF7RHm2pYCvA5t0RPmAaLUhREsKuKd+SLhxFbFeQ=",
        version = "v1.0.3-0.20201208143702-a53e38424cce",
    )
    go_repository(
        name = "com_github_btcsuite_go_socks",
        importpath = "github.com/btcsuite/go-socks",
        sum = "h1:R/opQEbFEy9JGkIguV40SvRY1uliPX8ifOvi6ICsFCw=",
        version = "v0.0.0-20170105172521-4720035b7bfd",
    )
    go_repository(
        name = "com_github_btcsuite_goleveldb",
        importpath = "github.com/btcsuite/goleveldb",
        sum = "h1:Tvd0BfvqX9o823q1j2UZ/epQo09eJh6dTcRp79ilIN4=",
        version = "v1.0.0",
    )
    go_repository(
        name = "com_github_btcsuite_snappy_go",
        importpath = "github.com/btcsuite/snappy-go",
        sum = "h1:ZxaA6lo2EpxGddsA8JwWOcxlzRybb444sgmeJQMJGQE=",
        version = "v1.0.0",
    )

    go_repository(
        name = "com_github_btcsuite_websocket",
        importpath = "github.com/btcsuite/websocket",
        sum = "h1:R8vQdOQdZ9Y3SkEwmHoWBmX1DNXhXZqlTpq6s4tyJGc=",
        version = "v0.0.0-20150119174127-31079b680792",
    )
    go_repository(
        name = "com_github_btcsuite_winsvc",
        importpath = "github.com/btcsuite/winsvc",
        sum = "h1:J9B4L7e3oqhXOcm+2IuNApwzQec85lE+QaikUcCs+dk=",
        version = "v1.0.0",
    )
    go_repository(
        name = "com_github_bufbuild_buf",
        importpath = "github.com/bufbuild/buf",
        sum = "h1:11zJVA0D4uJVGOC9h+oOVHrKKoBgMYIqJJ0d1Xt6oeQ=",
        version = "v0.37.0",
    )
    go_repository(
        name = "com_github_buger_jsonparser",
        importpath = "github.com/buger/jsonparser",
        sum = "h1:D21IyuvjDCshj1/qq+pCNd3VZOAEI9jy6Bi131YlXgI=",
        version = "v0.0.0-20181115193947-bf1c66bbce23",
    )

    go_repository(
        name = "com_github_burntsushi_toml",
        importpath = "github.com/BurntSushi/toml",
        sum = "h1:WXkYYl6Yr3qBf1K79EBnL4mak0OimBfB0XUf9Vl28OQ=",
        version = "v0.3.1",
    )
    go_repository(
        name = "com_github_burntsushi_xgb",
        importpath = "github.com/BurntSushi/xgb",
        sum = "h1:1BDTz0u9nC3//pOCMdNH+CiXJVYJh5UQNCOBG7jbELc=",
        version = "v0.0.0-20160522181843-27f122750802",
    )

    go_repository(
        name = "com_github_c_bata_go_prompt",
        importpath = "github.com/c-bata/go-prompt",
        sum = "h1:uyKRz6Z6DUyj49QVijyM339UJV9yhbr70gESwbNU3e0=",
        version = "v0.2.2",
    )
    go_repository(
        name = "com_github_casbin_casbin_v2",
        importpath = "github.com/casbin/casbin/v2",
        sum = "h1:bTwon/ECRx9dwBy2ewRVr5OiqjeXSGiTUY74sDPQi/g=",
        version = "v2.1.2",
    )
    go_repository(
        name = "com_github_cenkalti_backoff",
        importpath = "github.com/cenkalti/backoff",
        sum = "h1:tNowT99t7UNflLxfYYSlKYsBpXdEet03Pg2g16Swow4=",
        version = "v2.2.1+incompatible",
    )

    go_repository(
        name = "com_github_census_instrumentation_opencensus_proto",
        importpath = "github.com/census-instrumentation/opencensus-proto",
        sum = "h1:glEXhBS5PSLLv4IXzLA5yPRVX4bilULVyxxbrfOtDAk=",
        version = "v0.2.1",
    )
    go_repository(
        name = "com_github_cespare_cp",
        importpath = "github.com/cespare/cp",
        sum = "h1:nCb6ZLdB7NRaqsm91JtQTAme2SKJzXVsdPIPkyJr1MU=",
        version = "v1.1.1",
    )

    go_repository(
        name = "com_github_cespare_xxhash",
        importpath = "github.com/cespare/xxhash",
        sum = "h1:a6HrQnmkObjyL+Gs60czilIUGqrzKutQD6XZog3p+ko=",
        version = "v1.1.0",
    )
    go_repository(
        name = "com_github_cespare_xxhash_v2",
        importpath = "github.com/cespare/xxhash/v2",
        sum = "h1:YRXhKfTDauu4ajMg1TPgFO5jnlC2HCbmLXMcTG5cbYE=",
        version = "v2.1.2",
    )
    go_repository(
        name = "com_github_cheekybits_genny",
        importpath = "github.com/cheekybits/genny",
        sum = "h1:uGGa4nei+j20rOSeDeP5Of12XVm7TGUd4dJA9RDitfE=",
        version = "v1.0.0",
    )

    go_repository(
        name = "com_github_chzyer_logex",
        importpath = "github.com/chzyer/logex",
        sum = "h1:Swpa1K6QvQznwJRcfTfQJmTE72DqScAa40E+fbHEXEE=",
        version = "v1.1.10",
    )
    go_repository(
        name = "com_github_chzyer_readline",
        importpath = "github.com/chzyer/readline",
        sum = "h1:fY5BOSpyZCqRo5OhCuC+XN+r/bBCmeuuJtjz+bCNIf8=",
        version = "v0.0.0-20180603132655-2972be24d48e",
    )
    go_repository(
        name = "com_github_chzyer_test",
        importpath = "github.com/chzyer/test",
        sum = "h1:q763qf9huN11kDQavWsoZXJNW3xEE4JJyHa5Q25/sd8=",
        version = "v0.0.0-20180213035817-a1ea475d72b1",
    )
    go_repository(
        name = "com_github_cilium_ebpf",
        importpath = "github.com/cilium/ebpf",
        sum = "h1:QlHdikaxALkqWasW8hAC1mfR0jdmvbfaBdBPFmRSglA=",
        version = "v0.4.0",
    )

    go_repository(
        name = "com_github_clbanning_x2j",
        importpath = "github.com/clbanning/x2j",
        sum = "h1:EdRZT3IeKQmfCSrgo8SZ8V3MEnskuJP0wCYNpe+aiXo=",
        version = "v0.0.0-20191024224557-825249438eec",
    )

    go_repository(
        name = "com_github_client9_misspell",
        importpath = "github.com/client9/misspell",
        sum = "h1:ta993UF76GwbvJcIo3Y68y/M3WxlpEHPWIGDkJYwzJI=",
        version = "v0.3.4",
    )

    go_repository(
        name = "com_github_cncf_udpa_go",
        importpath = "github.com/cncf/udpa/go",
        sum = "h1:cqQfy1jclcSy/FwLjemeg3SR1yaINm74aQyupQ0Bl8M=",
        version = "v0.0.0-20201120205902-5459f2c99403",
    )
    go_repository(
        name = "com_github_cncf_xds_go",
        importpath = "github.com/cncf/xds/go",
        sum = "h1:OZmjad4L3H8ncOIR8rnb5MREYqG8ixi5+WbeUsquF0c=",
        version = "v0.0.0-20210312221358-fbca930ec8ed",
    )

    go_repository(
        name = "com_github_cockroachdb_datadriven",
        importpath = "github.com/cockroachdb/datadriven",
        sum = "h1:OaNxuTZr7kxeODyLWsRMC+OD03aFUH+mW6r2d+MWa5Y=",
        version = "v0.0.0-20190809214429-80d97fb3cbaa",
    )
    go_repository(
        name = "com_github_codahale_hdrhistogram",
        importpath = "github.com/codahale/hdrhistogram",
        sum = "h1:qMd81Ts1T2OTKmB4acZcyKaMtRnY5Y44NuXGX2GFJ1w=",
        version = "v0.0.0-20161010025455-3a0bb77429bd",
    )

    go_repository(
        name = "com_github_containerd_cgroups",
        build_file_proto_mode = "disable_global",
        importpath = "github.com/containerd/cgroups",
        sum = "h1:jN/mbWBEaz+T1pi5OFtnkQ+8qnmEbAr1Oo1FRm5B0dA=",
        version = "v1.0.4",
    )

    go_repository(
        name = "com_github_coreos_bbolt",
        importpath = "github.com/coreos/bbolt",
        sum = "h1:wZwiHHUieZCquLkDL0B8UhzreNWsPHooDAG3q34zk0s=",
        version = "v1.3.2",
    )
    go_repository(
        name = "com_github_coreos_etcd",
        importpath = "github.com/coreos/etcd",
        sum = "h1:8F3hqu9fGYLBifCmRCJsicFqDx/D68Rt3q1JMazcgBQ=",
        version = "v3.3.13+incompatible",
    )
    go_repository(
        name = "com_github_coreos_go_etcd",
        importpath = "github.com/coreos/go-etcd",
        sum = "h1:bXhRBIXoTm9BYHS3gE0TtQuyNZyeEMux2sDi4oo5YOo=",
        version = "v2.0.0+incompatible",
    )

    go_repository(
        name = "com_github_coreos_go_semver",
        importpath = "github.com/coreos/go-semver",
        sum = "h1:wkHLiw0WNATZnSG7epLsujiMCgPAc9xhjJ4tgnAxmfM=",
        version = "v0.3.0",
    )
    go_repository(
        name = "com_github_coreos_go_systemd",
        importpath = "github.com/coreos/go-systemd",
        sum = "h1:iW4rZ826su+pqaw19uhpSCzhj44qo35pNgKFGqzDKkU=",
        version = "v0.0.0-20191104093116-d3cd4ed1dbcf",
    )
    go_repository(
        name = "com_github_coreos_go_systemd_v22",
        importpath = "github.com/coreos/go-systemd/v22",
        sum = "h1:D9/bQk5vlXQFZ6Kwuu6zaiXJ9oTPe68++AzAJc1DzSI=",
        version = "v22.3.2",
    )

    go_repository(
        name = "com_github_coreos_pkg",
        importpath = "github.com/coreos/pkg",
        sum = "h1:lBNOc5arjvs8E5mO2tbpBpLoyyu8B6e44T7hJy6potg=",
        version = "v0.0.0-20180928190104-399ea9e2e55f",
    )

    go_repository(
        name = "com_github_cpuguy83_go_md2man",
        importpath = "github.com/cpuguy83/go-md2man",
        sum = "h1:BSKMNlYxDvnunlTymqtgONjNnaRV1sTpcovwwjF22jk=",
        version = "v1.0.10",
    )

    go_repository(
        name = "com_github_cpuguy83_go_md2man_v2",
        importpath = "github.com/cpuguy83/go-md2man/v2",
        sum = "h1:EoUDS0afbrsXAZ9YQ9jdu/mZ2sXgT1/2yyNng4PGlyM=",
        version = "v2.0.0",
    )

    go_repository(
        name = "com_github_creack_pty",
        importpath = "github.com/creack/pty",
        sum = "h1:uDmaGzcdjhF4i/plgjmEsriH11Y0o7RKapEf/LDaM3w=",
        version = "v1.1.9",
    )
    go_repository(
        name = "com_github_cyberdelia_templates",
        importpath = "github.com/cyberdelia/templates",
        sum = "h1:/ovYnF02fwL0kvspmy9AuyKg1JhdTRUgPw4nUxd9oZM=",
        version = "v0.0.0-20141128023046-ca7fffd4298c",
    )

    go_repository(
        name = "com_github_d4l3k_messagediff",
        importpath = "github.com/d4l3k/messagediff",
        sum = "h1:ZcAIMYsUg0EAp9X+tt8/enBE/Q8Yd5kzPynLyKptt9U=",
        version = "v1.2.1",
    )

    go_repository(
        name = "com_github_data_dog_go_sqlmock",
        importpath = "github.com/DATA-DOG/go-sqlmock",
        sum = "h1:CWUqKXe0s8A2z6qCgkP4Kru7wC11YoAnoupUKFDnH08=",
        version = "v1.3.3",
    )
    go_repository(
        name = "com_github_dave_jennifer",
        importpath = "github.com/dave/jennifer",
        sum = "h1:S15ZkFMRoJ36mGAQgWL1tnr0NQJh9rZ8qatseX/VbBc=",
        version = "v1.2.0",
    )
    go_repository(
        name = "com_github_davecgh_go_spew",
        importpath = "github.com/davecgh/go-spew",
        sum = "h1:vj9j/u1bqnvCEfJOwUhtlOARqs3+rkHYY13jYWTU97c=",
        version = "v1.1.1",
    )
    go_repository(
        name = "com_github_davidlazar_go_crypto",
        importpath = "github.com/davidlazar/go-crypto",
        sum = "h1:pFUpOrbxDR6AkioZ1ySsx5yxlDQZ8stG2b88gTPxgJU=",
        version = "v0.0.0-20200604182044-b73af7476f6c",
    )

    go_repository(
        name = "com_github_deckarep_golang_set",
        importpath = "github.com/deckarep/golang-set",
        sum = "h1:sk9/l/KqpunDwP7pSjUg0keiOOLEnOBHzykLrsPppp4=",
        version = "v1.8.0",
    )
    go_repository(
        name = "com_github_decred_dcrd_crypto_blake256",
        importpath = "github.com/decred/dcrd/crypto/blake256",
        sum = "h1:/8DMNYp9SGi5f0w7uCm6d6M4OU2rGFK09Y2A4Xv7EE0=",
        version = "v1.0.0",
    )
    go_repository(
        name = "com_github_decred_dcrd_dcrec_secp256k1_v4",
        importpath = "github.com/decred/dcrd/dcrec/secp256k1/v4",
        sum = "h1:YLtO71vCjJRCBcrPMtQ9nqBsqpA1m5sE92cU+pd5Mcc=",
        version = "v4.0.1",
    )

    go_repository(
        name = "com_github_decred_dcrd_lru",
        importpath = "github.com/decred/dcrd/lru",
        sum = "h1:Kbsb1SFDsIlaupWPwsPp+dkxiBY1frcS07PCPgotKz8=",
        version = "v1.0.0",
    )
    go_repository(
        name = "com_github_deepmap_oapi_codegen",
        importpath = "github.com/deepmap/oapi-codegen",
        sum = "h1:SegyeYGcdi0jLLrpbCMoJxnUUn8GBXHsvr4rbzjuhfU=",
        version = "v1.8.2",
    )

    go_repository(
        name = "com_github_dgraph_io_badger",
        importpath = "github.com/dgraph-io/badger",
        sum = "h1:mNw0qs90GVgGGWylh0umH5iag1j6n/PeJtNvL6KY/x8=",
        version = "v1.6.2",
    )

    go_repository(
        name = "com_github_dgraph_io_ristretto",
        importpath = "github.com/dgraph-io/ristretto",
        sum = "h1:cNcG4c2n5xanQzp2hMyxDxPYVQmZ91y4WN6fJFlndLo=",
        version = "v0.0.4-0.20210318174700-74754f61e018",
    )
    go_repository(
        name = "com_github_dgrijalva_jwt_go",
        importpath = "github.com/dgrijalva/jwt-go",
        sum = "h1:7qlOGliEKZXTDg6OTjfoBKDXWrumCAMpl/TFQ4/5kLM=",
        version = "v3.2.0+incompatible",
    )

    go_repository(
        name = "com_github_dgryski_go_bitstream",
        importpath = "github.com/dgryski/go-bitstream",
        sum = "h1:akOQj8IVgoeFfBTzGOEQakCYshWD6RNo1M5pivFXt70=",
        version = "v0.0.0-20180413035011-3522498ce2c8",
    )
    go_repository(
        name = "com_github_dgryski_go_farm",
        importpath = "github.com/dgryski/go-farm",
        sum = "h1:tdlZCpZ/P9DhczCTSixgIKmwPv6+wP5DGjqLYw5SUiA=",
        version = "v0.0.0-20190423205320-6a90982ecee2",
    )
    go_repository(
        name = "com_github_dgryski_go_sip13",
        importpath = "github.com/dgryski/go-sip13",
        sum = "h1:RMLoZVzv4GliuWafOuPuQDKSm1SJph7uCRnnS61JAn4=",
        version = "v0.0.0-20181026042036-e10d5fee7954",
    )
    go_repository(
        name = "com_github_dlclark_regexp2",
        importpath = "github.com/dlclark/regexp2",
        sum = "h1:Izz0+t1Z5nI16/II7vuEo/nHjodOg0p7+OiDpjX5t1E=",
        version = "v1.4.1-0.20201116162257-a2a8dda75c91",
    )

    go_repository(
        name = "com_github_docker_go_units",
        importpath = "github.com/docker/go-units",
        sum = "h1:3uh0PgVws3nIA0Q+MwDC8yjEPf9zjRfZZWXZYDct3Tw=",
        version = "v0.4.0",
    )

    go_repository(
        name = "com_github_docker_spdystream",
        importpath = "github.com/docker/spdystream",
        sum = "h1:cenwrSVm+Z7QLSV/BsnenAOcDXdX4cMv4wP0B/5QbPg=",
        version = "v0.0.0-20160310174837-449fdfce4d96",
    )

    go_repository(
        name = "com_github_dop251_goja",
        importpath = "github.com/dop251/goja",
        sum = "h1:iZOop7pqsg+56twTopWgwCGxdB5SI2yDO8Ti7eTRliQ=",
        version = "v0.0.0-20211011172007-d99e4b8cbf48",
    )
    go_repository(
        name = "com_github_dop251_goja_nodejs",
        importpath = "github.com/dop251/goja_nodejs",
        sum = "h1:tYwu/z8Y0NkkzGEh3z21mSWggMg4LwLRFucLS7TjARg=",
        version = "v0.0.0-20210225215109-d91c329300e7",
    )

    go_repository(
        name = "com_github_dustin_go_humanize",
        importpath = "github.com/dustin/go-humanize",
        sum = "h1:VSnTsYCnlFHaM2/igO1h6X3HA71jcobQuxemgkq4zYo=",
        version = "v1.0.0",
    )

    go_repository(
        name = "com_github_eapache_go_resiliency",
        importpath = "github.com/eapache/go-resiliency",
        sum = "h1:v7g92e/KSN71Rq7vSThKaWIq68fL4YHvWyiUKorFR1Q=",
        version = "v1.2.0",
    )
    go_repository(
        name = "com_github_eapache_go_xerial_snappy",
        importpath = "github.com/eapache/go-xerial-snappy",
        sum = "h1:YEetp8/yCZMuEPMUDHG0CW/brkkEp8mzqk2+ODEitlw=",
        version = "v0.0.0-20180814174437-776d5712da21",
    )
    go_repository(
        name = "com_github_eapache_queue",
        importpath = "github.com/eapache/queue",
        sum = "h1:YOEu7KNc61ntiQlcEeUIoDTJ2o8mQznoNvUhiigpIqc=",
        version = "v1.1.0",
    )

    go_repository(
        name = "com_github_eclipse_paho_mqtt_golang",
        importpath = "github.com/eclipse/paho.mqtt.golang",
        sum = "h1:1F8mhG9+aO5/xpdtFkW4SxOJB67ukuDC3t2y2qayIX0=",
        version = "v1.2.0",
    )
    go_repository(
        name = "com_github_edsrzf_mmap_go",
        importpath = "github.com/edsrzf/mmap-go",
        sum = "h1:CEBF7HpRnUCSJgGUb5h1Gm7e3VkmVDrR8lvWVLtrOFw=",
        version = "v1.0.0",
    )
    go_repository(
        name = "com_github_elastic_gosigar",
        importpath = "github.com/elastic/gosigar",
        sum = "h1:Dg80n8cr90OZ7x+bAax/QjoW/XqTI11RmA79ZwIm9/4=",
        version = "v0.14.2",
    )

    go_repository(
        name = "com_github_elazarl_goproxy",
        importpath = "github.com/elazarl/goproxy",
        sum = "h1:yUdfgN0XgIJw7foRItutHYUIhlcKzcSf5vDpdhQAKTc=",
        version = "v0.0.0-20180725130230-947c36da3153",
    )

    go_repository(
        name = "com_github_emicklei_dot",
        importpath = "github.com/emicklei/dot",
        sum = "h1:Ase39UD9T9fRBOb5ptgpixrxfx8abVzNWZi2+lr53PI=",
        version = "v0.11.0",
    )
    go_repository(
        name = "com_github_emicklei_go_restful",
        importpath = "github.com/emicklei/go-restful",
        sum = "h1:H2pdYOb3KQ1/YsqVWoWNLQO+fusocsw354rqGTZtAgw=",
        version = "v0.0.0-20170410110728-ff4f55a20633",
    )
    go_repository(
        name = "com_github_envoyproxy_go_control_plane",
        importpath = "github.com/envoyproxy/go-control-plane",
        sum = "h1:dulLQAYQFYtG5MTplgNGHWuV2D+OBD+Z8lmDBmbLg+s=",
        version = "v0.9.9-0.20210512163311-63b5d3c536b0",
    )
    go_repository(
        name = "com_github_envoyproxy_protoc_gen_validate",
        importpath = "github.com/envoyproxy/protoc-gen-validate",
        sum = "h1:EQciDnbrYxy13PgWoY8AqoxGiPrpgBZ1R8UNe3ddc+A=",
        version = "v0.1.0",
    )
    go_repository(
        name = "com_github_ethereum_go_ethereum",
        build_directives = [
            "gazelle:resolve go github.com/karalabe/usb @prysm//third_party/usb:go_default_library",
        ],
        importpath = "github.com/ethereum/go-ethereum",
        patch_args = ["-p1"],
        patches = [
            "//third_party:com_github_ethereum_go_ethereum_secp256k1.patch",
        ],
        replace = "github.com/protolambda/go-ethereum",
        sum = "h1:5SvREhUZA77hlHapt7/JlyI+SYllAIbi3OywlbCdP+Q=",
        version = "v1.7.4-0.20220322192006-d6fb21061346",
    )

    go_repository(
        name = "com_github_evanphx_json_patch",
        importpath = "github.com/evanphx/json-patch",
        sum = "h1:fUDGZCv/7iAN7u0puUVhvKCcsR6vRfwrJatElLBEf0I=",
        version = "v4.2.0+incompatible",
    )

    go_repository(
        name = "com_github_fatih_color",
        importpath = "github.com/fatih/color",
        sum = "h1:8xPHl4/q1VyqGIPif1F+1V3Y3lSmrq01EabUW3CoW5s=",
        version = "v1.9.0",
    )
    go_repository(
        name = "com_github_ferranbt_fastssz",
        importpath = "github.com/ferranbt/fastssz",
        sum = "h1:9VDpsWq096+oGMDTT/SgBD/VgZYf4pTF+KTPmZ+OaKM=",
        version = "v0.0.0-20210120143747-11b9eff30ea9",
    )

    go_repository(
        name = "com_github_fjl_memsize",
        importpath = "github.com/fjl/memsize",
        sum = "h1:FtmdgXiUlNeRsoNMFlKLDt+S+6hbjVMEW6RGQ7aUf7c=",
        version = "v0.0.0-20190710130421-bcb5799ab5e5",
    )
    go_repository(
        name = "com_github_flynn_go_shlex",
        importpath = "github.com/flynn/go-shlex",
        sum = "h1:BHsljHzVlRcyQhjrss6TZTdY2VfCqZPbv5k3iBFa2ZQ=",
        version = "v0.0.0-20150515145356-3f9db97f8568",
    )

    go_repository(
        name = "com_github_flynn_noise",
        importpath = "github.com/flynn/noise",
        sum = "h1:DlTHqmzmvcEiKj+4RYo/imoswx/4r6iBlCMfVtrMXpQ=",
        version = "v1.0.0",
    )

    go_repository(
        name = "com_github_fogleman_gg",
        importpath = "github.com/fogleman/gg",
        sum = "h1:WXb3TSNmHp2vHoCroCIB1foO/yQ36swABL8aOVeDpgg=",
        version = "v1.2.1-0.20190220221249-0403632d5b90",
    )

    go_repository(
        name = "com_github_fortytw2_leaktest",
        importpath = "github.com/fortytw2/leaktest",
        sum = "h1:u8491cBMTQ8ft8aeV+adlcytMZylmA5nnwwkRZjI8vw=",
        version = "v1.3.0",
    )
    go_repository(
        name = "com_github_francoispqt_gojay",
        importpath = "github.com/francoispqt/gojay",
        sum = "h1:d2m3sFjloqoIUQU3TsHBgj6qg/BVGlTBeHDUmyJnXKk=",
        version = "v1.2.13",
    )

    go_repository(
        name = "com_github_franela_goblin",
        importpath = "github.com/franela/goblin",
        sum = "h1:gb2Z18BhTPJPpLQWj4T+rfKHYCHxRHCtRxhKKjRidVw=",
        version = "v0.0.0-20200105215937-c9ffbefa60db",
    )
    go_repository(
        name = "com_github_franela_goreq",
        importpath = "github.com/franela/goreq",
        sum = "h1:a9ENSRDFBUPkJ5lCgVZh26+ZbGyoVJG7yb5SSzF5H54=",
        version = "v0.0.0-20171204163338-bcd34c9993f8",
    )

    go_repository(
        name = "com_github_frankban_quicktest",
        importpath = "github.com/frankban/quicktest",
        sum = "h1:2QxQoC1TS09S7fhCPsrvqYdvP1H5M1P1ih5ABm3BTYk=",
        version = "v1.7.2",
    )
    go_repository(
        name = "com_github_fsnotify_fsnotify",
        importpath = "github.com/fsnotify/fsnotify",
        sum = "h1:jRbGcIw6P2Meqdwuo0H1p6JVLbL5DHKAKlYndzMwVZI=",
        version = "v1.5.4",
    )
    go_repository(
        name = "com_github_garyburd_redigo",
        importpath = "github.com/garyburd/redigo",
        sum = "h1:0VruCpn7yAIIu7pWVClQC8wxCJEcG3nyzpMSHKi1PQc=",
        version = "v1.6.0",
    )
    go_repository(
        name = "com_github_gballet_go_libpcsclite",
        importpath = "github.com/gballet/go-libpcsclite",
        sum = "h1:f6D9Hr8xV8uYKlyuj8XIruxlh9WjVjdh1gIicAS7ays=",
        version = "v0.0.0-20191108122812-4678299bea08",
    )
    go_repository(
        name = "com_github_gdamore_encoding",
        importpath = "github.com/gdamore/encoding",
        sum = "h1:+7OoQ1Bc6eTm5niUzBa0Ctsh6JbMW6Ra+YNuAtDBdko=",
        version = "v1.0.0",
    )
    go_repository(
        name = "com_github_gdamore_tcell",
        importpath = "github.com/gdamore/tcell",
        sum = "h1:r35w0JBADPZCVQijYebl6YMWWtHRqVEGt7kL2eBADRM=",
        version = "v1.3.0",
    )

    go_repository(
        name = "com_github_getkin_kin_openapi",
        importpath = "github.com/getkin/kin-openapi",
        sum = "h1:6awGqF5nG5zkVpMsAih1QH4VgzS8phTxECUWIFo7zko=",
        version = "v0.61.0",
    )

    go_repository(
        name = "com_github_ghodss_yaml",
        importpath = "github.com/ghodss/yaml",
        sum = "h1:wQHKEahhL6wmXdzwWG11gIVCkOv05bNOh+Rxn0yngAk=",
        version = "v1.0.0",
    )
    go_repository(
        name = "com_github_gliderlabs_ssh",
        importpath = "github.com/gliderlabs/ssh",
        sum = "h1:j3L6gSLQalDETeEg/Jg0mGY0/y/N6zI2xX1978P0Uqw=",
        version = "v0.1.1",
    )

    go_repository(
        name = "com_github_glycerine_go_unsnap_stream",
        importpath = "github.com/glycerine/go-unsnap-stream",
        sum = "h1:r04MMPyLHj/QwZuMJ5+7tJcBr1AQjpiAK/rZWRrQT7o=",
        version = "v0.0.0-20180323001048-9f0cb55181dd",
    )
    go_repository(
        name = "com_github_glycerine_goconvey",
        importpath = "github.com/glycerine/goconvey",
        sum = "h1:gclg6gY70GLy3PbkQ1AERPfmLMMagS60DKF78eWwLn8=",
        version = "v0.0.0-20190410193231-58a59202ab31",
    )

    go_repository(
        name = "com_github_go_chi_chi_v5",
        importpath = "github.com/go-chi/chi/v5",
        sum = "h1:DBPx88FjZJH3FsICfDAfIfnb7XxKIYVGG6lOPlhENAg=",
        version = "v5.0.0",
    )

    go_repository(
        name = "com_github_go_errors_errors",
        importpath = "github.com/go-errors/errors",
        sum = "h1:LUHzmkK3GUKUrL/1gfBUxAHzcev3apQlezX/+O7ma6w=",
        version = "v1.0.1",
    )

    go_repository(
        name = "com_github_go_gl_glfw",
        importpath = "github.com/go-gl/glfw",
        sum = "h1:QbL/5oDUmRBzO9/Z7Seo6zf912W/a6Sr4Eu0G/3Jho0=",
        version = "v0.0.0-20190409004039-e6da0acd62b1",
    )
    go_repository(
        name = "com_github_go_gl_glfw_v3_3_glfw",
        importpath = "github.com/go-gl/glfw/v3.3/glfw",
        sum = "h1:WtGNWLvXpe6ZudgnXrq0barxBImvnnJoMEhXAzcbM0I=",
        version = "v0.0.0-20200222043503-6f7a984d4dc4",
    )
    go_repository(
        name = "com_github_go_kit_kit",
        importpath = "github.com/go-kit/kit",
        sum = "h1:dXFJfIHVvUcpSgDOV+Ne6t7jXri8Tfv2uOLHUZ2XNuo=",
        version = "v0.10.0",
    )
    go_repository(
        name = "com_github_go_kit_log",
        importpath = "github.com/go-kit/log",
        sum = "h1:7i2K3eKTos3Vc0enKCfnVcgHh2olr/MyfboYq7cAcFw=",
        version = "v0.2.0",
    )

    go_repository(
        name = "com_github_go_logfmt_logfmt",
        importpath = "github.com/go-logfmt/logfmt",
        sum = "h1:otpy5pqBCBZ1ng9RQ0dPu4PN7ba75Y/aA+UpowDyNVA=",
        version = "v0.5.1",
    )
    go_repository(
        name = "com_github_go_logr_logr",
        importpath = "github.com/go-logr/logr",
        sum = "h1:fV3MLmabKIZ383XifUjFSwcoGee0v9qgPp8wy5svibE=",
        version = "v0.2.1",
    )
    go_repository(
        name = "com_github_go_ole_go_ole",
        importpath = "github.com/go-ole/go-ole",
        sum = "h1:t4MGB5xEDZvXI+0rMjjsfBsD7yAgp/s9ZDkL1JndXwY=",
        version = "v1.2.5",
    )
    go_repository(
        name = "com_github_go_openapi_jsonpointer",
        importpath = "github.com/go-openapi/jsonpointer",
        sum = "h1:gZr+CIYByUqjcgeLXnQu2gHYQC9o73G2XUeOFYEICuY=",
        version = "v0.19.5",
    )
    go_repository(
        name = "com_github_go_openapi_jsonreference",
        importpath = "github.com/go-openapi/jsonreference",
        sum = "h1:tF+augKRWlWx0J0B7ZyyKSiTyV6E1zZe+7b3qQlcEf8=",
        version = "v0.0.0-20160704190145-13c6e3589ad9",
    )
    go_repository(
        name = "com_github_go_openapi_spec",
        importpath = "github.com/go-openapi/spec",
        sum = "h1:C1JKChikHGpXwT5UQDFaryIpDtyyGL/CR6C2kB7F1oc=",
        version = "v0.0.0-20160808142527-6aced65f8501",
    )
    go_repository(
        name = "com_github_go_openapi_swag",
        importpath = "github.com/go-openapi/swag",
        sum = "h1:lTz6Ys4CmqqCQmZPBlbQENR1/GucA2bzYTE12Pw4tFY=",
        version = "v0.19.5",
    )
    go_repository(
        name = "com_github_go_playground_assert_v2",
        importpath = "github.com/go-playground/assert/v2",
        sum = "h1:MsBgLAaY856+nPRTKrp3/OZK38U/wa0CcBYNjji3q3A=",
        version = "v2.0.1",
    )
    go_repository(
        name = "com_github_go_playground_locales",
        importpath = "github.com/go-playground/locales",
        sum = "h1:u50s323jtVGugKlcYeyzC0etD1HifMjqmJqb8WugfUU=",
        version = "v0.14.0",
    )
    go_repository(
        name = "com_github_go_playground_universal_translator",
        importpath = "github.com/go-playground/universal-translator",
        sum = "h1:82dyy6p4OuJq4/CByFNOn/jYrnRPArHwAcmLoJZxyho=",
        version = "v0.18.0",
    )
    go_repository(
        name = "com_github_go_playground_validator_v10",
        importpath = "github.com/go-playground/validator/v10",
        sum = "h1:I7mrTYv78z8k8VXa/qJlOlEXn/nBh+BF8dHX5nt/dr0=",
        version = "v10.10.0",
    )

    go_repository(
        name = "com_github_go_sourcemap_sourcemap",
        importpath = "github.com/go-sourcemap/sourcemap",
        sum = "h1:W1iEw64niKVGogNgBN3ePyLFfuisuzeidWPMPWmECqU=",
        version = "v2.1.3+incompatible",
    )
    go_repository(
        name = "com_github_go_sql_driver_mysql",
        importpath = "github.com/go-sql-driver/mysql",
        sum = "h1:g24URVg0OFbNUTx9qqY1IRZ9D9z3iPyi5zKhQZpNwpA=",
        version = "v1.4.1",
    )

    go_repository(
        name = "com_github_go_stack_stack",
        importpath = "github.com/go-stack/stack",
        sum = "h1:5SgMzNM5HxrEjV0ww2lTmX6E2Izsfxas4+YHWRs3Lsk=",
        version = "v1.8.0",
    )
    go_repository(
        name = "com_github_go_task_slim_sprig",
        importpath = "github.com/go-task/slim-sprig",
        sum = "h1:p104kn46Q8WdvHunIJ9dAyjPVtrBPhSr3KT2yUst43I=",
        version = "v0.0.0-20210107165309-348f09dbbbc0",
    )

    go_repository(
        name = "com_github_go_yaml_yaml",
        importpath = "github.com/go-yaml/yaml",
        sum = "h1:RYi2hDdss1u4YE7GwixGzWwVo47T8UQwnTLB6vQiq+o=",
        version = "v2.1.0+incompatible",
    )
    go_repository(
        name = "com_github_godbus_dbus_v5",
        importpath = "github.com/godbus/dbus/v5",
        sum = "h1:4KLkAxT3aOY8Li4FRJe/KvhoNFFxo0m6fNuFUO8QJUk=",
        version = "v5.1.0",
    )

    go_repository(
        name = "com_github_gofrs_flock",
        importpath = "github.com/gofrs/flock",
        sum = "h1:MSdYClljsF3PbENUUEx85nkWfJSGfzYI9yEBZOJz6CY=",
        version = "v0.8.0",
    )
    go_repository(
        name = "com_github_gofrs_uuid",
        importpath = "github.com/gofrs/uuid",
        sum = "h1:1SD/1F5pU8p29ybwgQSwpQk+mwdRrXCYuPhW6m+TnJw=",
        version = "v4.0.0+incompatible",
    )

    go_repository(
        name = "com_github_gogo_googleapis",
        importpath = "github.com/gogo/googleapis",
        sum = "h1:kFkMAZBNAn4j7K0GiZr8cRYzejq68VbheufiV3YuyFI=",
        version = "v1.1.0",
    )

    go_repository(
        name = "com_github_gogo_protobuf",
        importpath = "github.com/gogo/protobuf",
        sum = "h1:Ov1cvc58UF3b5XjBnZv7+opcTcQFZebYjWzi34vdm4Q=",
        version = "v1.3.2",
    )

    go_repository(
        name = "com_github_golang_freetype",
        importpath = "github.com/golang/freetype",
        sum = "h1:DACJavvAHhabrF08vX0COfcOBJRhZ8lUbR+ZWIs0Y5g=",
        version = "v0.0.0-20170609003504-e2365dfdc4a0",
    )
    go_repository(
        name = "com_github_golang_gddo",
        importpath = "github.com/golang/gddo",
        sum = "h1:HoqgYR60VYu5+0BuG6pjeGp7LKEPZnHt+dUClx9PeIs=",
        version = "v0.0.0-20200528160355-8d077c1d8f4c",
    )

    go_repository(
        name = "com_github_golang_geo",
        importpath = "github.com/golang/geo",
        sum = "h1:lJwO/92dFXWeXOZdoGXgptLmNLwynMSHUmU6besqtiw=",
        version = "v0.0.0-20190916061304-5b978397cfec",
    )
    go_repository(
        name = "com_github_golang_glog",
        importpath = "github.com/golang/glog",
        sum = "h1:VKtxabqXZkF25pY9ekfRL6a582T4P37/31XEstQ5p58=",
        version = "v0.0.0-20160126235308-23def4e6c14b",
    )
    go_repository(
        name = "com_github_golang_groupcache",
        importpath = "github.com/golang/groupcache",
        sum = "h1:1r7pUrabqp18hOBcwBwiTsbnFeTZHV9eER/QT5JVZxY=",
        version = "v0.0.0-20200121045136-8c9f03a8e57e",
    )
    go_repository(
        name = "com_github_golang_jwt_jwt_v4",
        importpath = "github.com/golang-jwt/jwt/v4",
        sum = "h1:kHL1vqdqWNfATmA0FNMdmZNMyZI1U6O31X4rlIPoBog=",
        version = "v4.3.0",
    )
    go_repository(
        name = "com_github_golang_lint",
        importpath = "github.com/golang/lint",
        sum = "h1:2hRPrmiwPrp3fQX967rNJIhQPtiGXdlQWAxKbKw3VHA=",
        version = "v0.0.0-20180702182130-06c8688daad7",
    )

    go_repository(
        name = "com_github_golang_mock",
        importpath = "github.com/golang/mock",
        sum = "h1:ErTB+efbowRARo13NNdxyJji2egdxLGQhRaY+DUumQc=",
        version = "v1.6.0",
    )
    go_repository(
        name = "com_github_golang_protobuf",
        importpath = "github.com/golang/protobuf",
        patch_args = ["-p1"],
        patches = ["@io_bazel_rules_go//third_party:com_github_golang_protobuf-extras.patch"],
        sum = "h1:ROPKBNFfQgOUMifHyP+KYbvpjbdoFNs+aK7DXlji0Tw=",
        version = "v1.5.2",
    )

    go_repository(
        name = "com_github_golang_snappy",
        importpath = "github.com/golang/snappy",
        sum = "h1:yAGX7huGHXlcLOEtBnF4w7FQwA26wojNCwOYAEhLjQM=",
        version = "v0.0.4",
    )
    go_repository(
        name = "com_github_golangci_lint_1",
        importpath = "github.com/golangci/lint-1",
        sum = "h1:utua3L2IbQJmauC5IXdEA547bcoU5dozgQAfc8Onsg4=",
        version = "v0.0.0-20181222135242-d2cdd8c08219",
    )

    go_repository(
        name = "com_github_google_btree",
        importpath = "github.com/google/btree",
        sum = "h1:0udJVsspx3VBr5FwtLhQQtuAsVc79tTq0ocGIPAU6qo=",
        version = "v1.0.0",
    )

    go_repository(
        name = "com_github_google_flatbuffers",
        importpath = "github.com/google/flatbuffers",
        sum = "h1:O7CEyB8Cb3/DmtxODGtLHcEvpr81Jm5qLg/hsHnxA2A=",
        version = "v1.11.0",
    )
    go_repository(
        name = "com_github_google_go_cmp",
        importpath = "github.com/google/go-cmp",
        sum = "h1:Khx7svrCpmxxtHBq5j2mp/xVjsi8hQMfNLvJFAlrGgU=",
        version = "v0.5.5",
    )
    go_repository(
        name = "com_github_google_go_github",
        importpath = "github.com/google/go-github",
        sum = "h1:N0LgJ1j65A7kfXrZnUDaYCs/Sf4rEjNlfyDHW9dolSY=",
        version = "v17.0.0+incompatible",
    )
    go_repository(
        name = "com_github_google_go_querystring",
        importpath = "github.com/google/go-querystring",
        sum = "h1:Xkwi/a1rcvNg1PPYe5vI8GbeBY/jrVuDX5ASuANWTrk=",
        version = "v1.0.0",
    )

    go_repository(
        name = "com_github_google_gofuzz",
        importpath = "github.com/google/gofuzz",
        sum = "h1:xRy4A+RhZaiKjJ1bPfwQ8sedCA+YS2YcCHW6ec7JMi0=",
        version = "v1.2.0",
    )
    go_repository(
        name = "com_github_google_gopacket",
        importpath = "github.com/google/gopacket",
        sum = "h1:ves8RnFZPGiFnTS0uPQStjwru6uO6h+nlr9j6fL7kF8=",
        version = "v1.1.19",
    )
    go_repository(
        name = "com_github_google_martian",
        importpath = "github.com/google/martian",
        sum = "h1:/CP5g8u/VJHijgedC/Legn3BAbAaWPgecwXBIDzw5no=",
        version = "v2.1.0+incompatible",
    )

    go_repository(
        name = "com_github_google_martian_v3",
        importpath = "github.com/google/martian/v3",
        sum = "h1:pMen7vLs8nvgEYhywH3KDWJIJTeEr2ULsVWHWYHQyBs=",
        version = "v3.0.0",
    )
    go_repository(
        name = "com_github_google_pprof",
        importpath = "github.com/google/pprof",
        sum = "h1:Ak8CrdlwwXwAZxzS66vgPt4U8yUZX7JwLvVR58FN5jM=",
        version = "v0.0.0-20200708004538-1a94d8640e99",
    )
    go_repository(
        name = "com_github_google_renameio",
        importpath = "github.com/google/renameio",
        sum = "h1:GOZbcHa3HfsPKPlmyPyN2KEohoMXOhdMbHrvbpl2QaA=",
        version = "v0.1.0",
    )

    go_repository(
        name = "com_github_google_uuid",
        importpath = "github.com/google/uuid",
        sum = "h1:t6JiXgmwXMjEs8VusXIJk2BXHsn+wx8BZdTaoZ5fu7I=",
        version = "v1.3.0",
    )
    go_repository(
        name = "com_github_googleapis_gax_go",
        importpath = "github.com/googleapis/gax-go",
        sum = "h1:j0GKcs05QVmm7yesiZq2+9cxHkNK9YM6zKx4D2qucQU=",
        version = "v2.0.0+incompatible",
    )

    go_repository(
        name = "com_github_googleapis_gax_go_v2",
        importpath = "github.com/googleapis/gax-go/v2",
        sum = "h1:sjZBwGj9Jlw33ImPtvFviGYvseOtDM7hkSKB7+Tv3SM=",
        version = "v2.0.5",
    )
    go_repository(
        name = "com_github_googleapis_gnostic",
        build_directives = [
            "gazelle:resolve go github.com/googleapis/gnostic/extensions //extensions:go_default_library",
        ],
        build_naming_convention = "go_default_library",
        importpath = "github.com/googleapis/gnostic",
        sum = "h1:rVsPeBmXbYv4If/cumu1AzZPwV58q433hvONV1UEZoI=",
        version = "v0.1.0",
    )
    go_repository(
        name = "com_github_gophercloud_gophercloud",
        importpath = "github.com/gophercloud/gophercloud",
        sum = "h1:P/nh25+rzXouhytV2pUHBb65fnds26Ghl8/391+sT5o=",
        version = "v0.1.0",
    )
    go_repository(
        name = "com_github_gopherjs_gopherjs",
        importpath = "github.com/gopherjs/gopherjs",
        sum = "h1:EGx4pi6eqNxGaHF6qqu48+N2wcFQ5qg5FXgOdqsJ5d8=",
        version = "v0.0.0-20181017120253-0766667cb4d1",
    )
    go_repository(
        name = "com_github_gordonklaus_ineffassign",
        importpath = "github.com/gordonklaus/ineffassign",
        sum = "h1:vc7Dmrk4JwS0ZPS6WZvWlwDflgDTA26jItmbSj83nug=",
        version = "v0.0.0-20200309095847-7953dde2c7bf",
    )
    go_repository(
        name = "com_github_gorilla_context",
        importpath = "github.com/gorilla/context",
        sum = "h1:AWwleXJkX/nhcU9bZSnZoi3h/qGYqQAGhq6zZe/aQW8=",
        version = "v1.1.1",
    )
    go_repository(
        name = "com_github_gorilla_mux",
        importpath = "github.com/gorilla/mux",
        sum = "h1:i40aqfkR1h2SlN9hojwV5ZA91wcXFOvkdNIeFDP5koI=",
        version = "v1.8.0",
    )

    go_repository(
        name = "com_github_gorilla_websocket",
        importpath = "github.com/gorilla/websocket",
        sum = "h1:PPwGk2jz7EePpoHN/+ClbZu8SPxiqlu12wZP/3sWmnc=",
        version = "v1.5.0",
    )
    go_repository(
        name = "com_github_gostaticanalysis_comment",
        importpath = "github.com/gostaticanalysis/comment",
        sum = "h1:hlnx5+S2fY9Zo9ePo4AhgYsYHbM2+eAv8m/s1JiCd6Q=",
        version = "v1.4.2",
    )
    go_repository(
        name = "com_github_gostaticanalysis_testutil",
        importpath = "github.com/gostaticanalysis/testutil",
        sum = "h1:d2/eIbH9XjD1fFwD5SHv8x168fjbQ9PB8hvs8DSEC08=",
        version = "v0.3.1-0.20210208050101-bfb5c8eec0e4",
    )

    go_repository(
        name = "com_github_graph_gophers_graphql_go",
        importpath = "github.com/graph-gophers/graphql-go",
        sum = "h1:Eb9x/q6MFpCLz7jBCiP/WTxjSDrYLR1QY41SORZyNJ0=",
        version = "v1.3.0",
    )
    go_repository(
        name = "com_github_gregjones_httpcache",
        importpath = "github.com/gregjones/httpcache",
        sum = "h1:pdN6V1QBWetyv/0+wjACpqVH+eVULgEjkurDLq3goeM=",
        version = "v0.0.0-20180305231024-9cad4c3443a7",
    )

    go_repository(
        name = "com_github_grpc_ecosystem_go_grpc_middleware",
        importpath = "github.com/grpc-ecosystem/go-grpc-middleware",
        sum = "h1:FlFbCRLd5Jr4iYXZufAvgWN6Ao0JrI5chLINnUXDDr0=",
        version = "v1.2.2",
    )
    go_repository(
        name = "com_github_grpc_ecosystem_go_grpc_prometheus",
        importpath = "github.com/grpc-ecosystem/go-grpc-prometheus",
        sum = "h1:Ovs26xHkKqVztRpIrF/92BcuyuQ/YW4NSIpoGtfXNho=",
        version = "v1.2.0",
    )
    go_repository(
        name = "com_github_grpc_ecosystem_grpc_gateway",
        importpath = "github.com/grpc-ecosystem/grpc-gateway",
        sum = "h1:gmcG1KaJ57LophUzW0Hy8NmPhnMZb4M0+kPpLofRdBo=",
        version = "v1.16.0",
    )
    go_repository(
        name = "com_github_grpc_ecosystem_grpc_gateway_v2",
        importpath = "github.com/grpc-ecosystem/grpc-gateway/v2",
        replace = "github.com/prysmaticlabs/grpc-gateway/v2",
        sum = "h1:X89lsbPFK9rUDa8mxXazgAT34jlXdCHZrn8kdptFbBU=",
        version = "v2.3.1-0.20220428175429-ee99f663f83d",
    )
    go_repository(
        name = "com_github_gxed_hashland_keccakpg",
        importpath = "github.com/gxed/hashland/keccakpg",
        sum = "h1:wrk3uMNaMxbXiHibbPO4S0ymqJMm41WiudyFSs7UnsU=",
        version = "v0.0.1",
    )
    go_repository(
        name = "com_github_gxed_hashland_murmur3",
        importpath = "github.com/gxed/hashland/murmur3",
        sum = "h1:SheiaIt0sda5K+8FLz952/1iWS9zrnKsEJaOJu4ZbSc=",
        version = "v0.0.1",
    )
    go_repository(
        name = "com_github_hashicorp_consul_api",
        importpath = "github.com/hashicorp/consul/api",
        sum = "h1:HXNYlRkkM/t+Y/Yhxtwcy02dlYwIaoxzvxPnS+cqy78=",
        version = "v1.3.0",
    )
    go_repository(
        name = "com_github_hashicorp_consul_sdk",
        importpath = "github.com/hashicorp/consul/sdk",
        sum = "h1:UOxjlb4xVNF93jak1mzzoBatyFju9nrkxpVwIp/QqxQ=",
        version = "v0.3.0",
    )
    go_repository(
        name = "com_github_hashicorp_errwrap",
        importpath = "github.com/hashicorp/errwrap",
        sum = "h1:hLrqtEDnRye3+sgx6z4qVLNuviH3MR5aQ0ykNJa/UYA=",
        version = "v1.0.0",
    )
    go_repository(
        name = "com_github_hashicorp_go_bexpr",
        importpath = "github.com/hashicorp/go-bexpr",
        sum = "h1:9kuI5PFotCboP3dkDYFr/wi0gg0QVbSNz5oFRpxn4uE=",
        version = "v0.1.10",
    )

    go_repository(
        name = "com_github_hashicorp_go_cleanhttp",
        importpath = "github.com/hashicorp/go-cleanhttp",
        sum = "h1:dH3aiDG9Jvb5r5+bYHsikaOUIpcM0xvgMXVoDkXMzJM=",
        version = "v0.5.1",
    )
    go_repository(
        name = "com_github_hashicorp_go_immutable_radix",
        importpath = "github.com/hashicorp/go-immutable-radix",
        sum = "h1:AKDB1HM5PWEA7i4nhcpwOrO2byshxBjXVn/J/3+z5/0=",
        version = "v1.0.0",
    )
    go_repository(
        name = "com_github_hashicorp_go_msgpack",
        importpath = "github.com/hashicorp/go-msgpack",
        sum = "h1:zKjpN5BK/P5lMYrLmBHdBULWbJ0XpYR+7NGzqkZzoD4=",
        version = "v0.5.3",
    )
    go_repository(
        name = "com_github_hashicorp_go_multierror",
        importpath = "github.com/hashicorp/go-multierror",
        sum = "h1:iVjPR7a6H0tWELX5NxNe7bYopibicUzc7uPribsnS6o=",
        version = "v1.0.0",
    )
    go_repository(
        name = "com_github_hashicorp_go_net",
        importpath = "github.com/hashicorp/go.net",
        sum = "h1:sNCoNyDEvN1xa+X0baata4RdcpKwcMS6DH+xwfqPgjw=",
        version = "v0.0.1",
    )
    go_repository(
        name = "com_github_hashicorp_go_rootcerts",
        importpath = "github.com/hashicorp/go-rootcerts",
        sum = "h1:Rqb66Oo1X/eSV1x66xbDccZjhJigjg0+e82kpwzSwCI=",
        version = "v1.0.0",
    )
    go_repository(
        name = "com_github_hashicorp_go_sockaddr",
        importpath = "github.com/hashicorp/go-sockaddr",
        sum = "h1:GeH6tui99pF4NJgfnhp+L6+FfobzVW3Ah46sLo0ICXs=",
        version = "v1.0.0",
    )
    go_repository(
        name = "com_github_hashicorp_go_syslog",
        importpath = "github.com/hashicorp/go-syslog",
        sum = "h1:KaodqZuhUoZereWVIYmpUgZysurB1kBLX2j0MwMrUAE=",
        version = "v1.0.0",
    )

    go_repository(
        name = "com_github_hashicorp_go_uuid",
        importpath = "github.com/hashicorp/go-uuid",
        sum = "h1:cfejS+Tpcp13yd5nYHWDI6qVCny6wyX2Mt5SGur2IGE=",
        version = "v1.0.2",
    )
    go_repository(
        name = "com_github_hashicorp_go_version",
        importpath = "github.com/hashicorp/go-version",
        sum = "h1:zEfKbn2+PDgroKdiOzqiE8rsmLqU2uwi5PB5pBJ3TkI=",
        version = "v1.2.1",
    )

    go_repository(
        name = "com_github_hashicorp_golang_lru",
        importpath = "github.com/hashicorp/golang-lru",
        sum = "h1:dg1dEPuWpEqDnvIw251EVy4zlP8gWbsGj4BsUKCRpYs=",
        version = "v0.5.5-0.20210104140557-80c98217689d",
    )
    go_repository(
        name = "com_github_hashicorp_hcl",
        importpath = "github.com/hashicorp/hcl",
        sum = "h1:0Anlzjpi4vEasTeNFn2mLJgTSwt0+6sfsiTG8qcWGx4=",
        version = "v1.0.0",
    )
    go_repository(
        name = "com_github_hashicorp_logutils",
        importpath = "github.com/hashicorp/logutils",
        sum = "h1:dLEQVugN8vlakKOUE3ihGLTZJRB4j+M2cdTm/ORI65Y=",
        version = "v1.0.0",
    )
    go_repository(
        name = "com_github_hashicorp_mdns",
        importpath = "github.com/hashicorp/mdns",
        sum = "h1:WhIgCr5a7AaVH6jPUwjtRuuE7/RDufnUvzIr48smyxs=",
        version = "v1.0.0",
    )
    go_repository(
        name = "com_github_hashicorp_memberlist",
        importpath = "github.com/hashicorp/memberlist",
        sum = "h1:EmmoJme1matNzb+hMpDuR/0sbJSUisxyqBGG676r31M=",
        version = "v0.1.3",
    )
    go_repository(
        name = "com_github_hashicorp_serf",
        importpath = "github.com/hashicorp/serf",
        sum = "h1:YZ7UKsJv+hKjqGVUUbtE3HNj79Eln2oQ75tniF6iPt0=",
        version = "v0.8.2",
    )

    go_repository(
        name = "com_github_herumi_bls_eth_go_binary",
        importpath = "github.com/herumi/bls-eth-go-binary",
        sum = "h1:wCMygKUQhmcQAjlk2Gquzq6dLmyMv2kF+llRspoRgrk=",
        version = "v0.0.0-20210917013441-d37c07cfda4e",
    )

    go_repository(
        name = "com_github_holiman_bloomfilter_v2",
        importpath = "github.com/holiman/bloomfilter/v2",
        sum = "h1:73e0e/V0tCydx14a0SCYS/EWCxgwLZ18CZcZKVu0fao=",
        version = "v2.0.3",
    )
    go_repository(
        name = "com_github_holiman_goevmlab",
        importpath = "github.com/holiman/goevmlab",
        sum = "h1:VwUWx8Yz53Ch/vYauEr4PM//bFWSeivjP5HVgPQuz00=",
        version = "v0.0.0-20211215113238-06157bc85f7d",
    )

    go_repository(
        name = "com_github_holiman_uint256",
        importpath = "github.com/holiman/uint256",
        sum = "h1:gpSYcPLWGv4sG43I2mVLiDZCNDh/EpGjSk8tmtxitHM=",
        version = "v1.2.0",
    )
    go_repository(
        name = "com_github_hpcloud_tail",
        importpath = "github.com/hpcloud/tail",
        sum = "h1:nfCOvKYfkgYP8hkirhJocXT2+zOD8yUNjXaWfTlyFKI=",
        version = "v1.0.0",
    )
    go_repository(
        name = "com_github_hudl_fargo",
        importpath = "github.com/hudl/fargo",
        sum = "h1:0U6+BtN6LhaYuTnIJq4Wyq5cpn6O2kWrxAtcqBmYY6w=",
        version = "v1.3.0",
    )

    go_repository(
        name = "com_github_huin_goupnp",
        importpath = "github.com/huin/goupnp",
        sum = "h1:N8No57ls+MnjlB+JPiCVSOyy/ot7MJTqlo7rn+NYSqQ=",
        version = "v1.0.3",
    )
    go_repository(
        name = "com_github_huin_goutil",
        importpath = "github.com/huin/goutil",
        sum = "h1:vlNjIqmUZ9CMAWsbURYl3a6wZbw7q5RHVvlXTNS/Bs8=",
        version = "v0.0.0-20170803182201-1ca381bf3150",
    )

    go_repository(
        name = "com_github_ianlancetaylor_cgosymbolizer",
        importpath = "github.com/ianlancetaylor/cgosymbolizer",
        sum = "h1:IpTHAzWv1pKDDWeJDY5VOHvqc2T9d3C8cPKEf2VPqHE=",
        version = "v0.0.0-20200424224625-be1b05b0b279",
    )
    go_repository(
        name = "com_github_ianlancetaylor_demangle",
        importpath = "github.com/ianlancetaylor/demangle",
        sum = "h1:UDMh68UUwekSh5iP2OMhRRZJiiBccgV7axzUG8vi56c=",
        version = "v0.0.0-20181102032728-5e5cf60278f6",
    )

    go_repository(
        name = "com_github_imdario_mergo",
        importpath = "github.com/imdario/mergo",
        sum = "h1:JboBksRwiiAJWvIYJVo46AfV+IAIKZpfrSzVKj42R4Q=",
        version = "v0.3.5",
    )
    go_repository(
        name = "com_github_inconshreveable_log15",
        importpath = "github.com/inconshreveable/log15",
        sum = "h1:g/SJtZVYc1cxSB8lgrgqeOlIdi4MhqNNHYRAC8y+g4c=",
        version = "v0.0.0-20170622235902-74a0988b5f80",
    )

    go_repository(
        name = "com_github_inconshreveable_mousetrap",
        importpath = "github.com/inconshreveable/mousetrap",
        sum = "h1:Z8tu5sraLXCXIcARxBp/8cbvlwVa7Z1NHg9XEKhtSvM=",
        version = "v1.0.0",
    )

    go_repository(
        name = "com_github_influxdata_flux",
        importpath = "github.com/influxdata/flux",
        sum = "h1:77BcVUCzvN5HMm8+j9PRBQ4iZcu98Dl4Y9rf+J5vhnc=",
        version = "v0.65.1",
    )
    go_repository(
        name = "com_github_influxdata_influxdb",
        importpath = "github.com/influxdata/influxdb",
        sum = "h1:WEypI1BQFTT4teLM+1qkEcvUi0dAvopAI/ir0vAiBg8=",
        version = "v1.8.3",
    )
    go_repository(
        name = "com_github_influxdata_influxdb1_client",
        importpath = "github.com/influxdata/influxdb1-client",
        sum = "h1:/WZQPMZNsjZ7IlCpsLGdQBINg5bxKQ1K1sh6awxLtkA=",
        version = "v0.0.0-20191209144304-8bf82d3c094d",
    )
    go_repository(
        name = "com_github_influxdata_influxdb_client_go_v2",
        importpath = "github.com/influxdata/influxdb-client-go/v2",
        sum = "h1:HGBfZYStlx3Kqvsv1h2pJixbCl/jhnFtxpKFAv9Tu5k=",
        version = "v2.4.0",
    )

    go_repository(
        name = "com_github_influxdata_influxql",
        importpath = "github.com/influxdata/influxql",
        sum = "h1:ED4e5Cc3z5vSN2Tz2GkOHN7vs4Sxe2yds6CXvDnvZFE=",
        version = "v1.1.1-0.20200828144457-65d3ef77d385",
    )
    go_repository(
        name = "com_github_influxdata_line_protocol",
        importpath = "github.com/influxdata/line-protocol",
        sum = "h1:vilfsDSy7TDxedi9gyBkMvAirat/oRcL0lFdJBf6tdM=",
        version = "v0.0.0-20210311194329-9aa0e372d097",
    )
    go_repository(
        name = "com_github_influxdata_promql_v2",
        importpath = "github.com/influxdata/promql/v2",
        sum = "h1:kXn3p0D7zPw16rOtfDR+wo6aaiH8tSMfhPwONTxrlEc=",
        version = "v2.12.0",
    )
    go_repository(
        name = "com_github_influxdata_roaring",
        importpath = "github.com/influxdata/roaring",
        sum = "h1:UzJnB7VRL4PSkUJHwsyzseGOmrO/r4yA+AuxGJxiZmA=",
        version = "v0.4.13-0.20180809181101-fc520f41fab6",
    )
    go_repository(
        name = "com_github_influxdata_tdigest",
        importpath = "github.com/influxdata/tdigest",
        sum = "h1:MHTrDWmQpHq/hkq+7cw9oYAt2PqUw52TZazRA0N7PGE=",
        version = "v0.0.0-20181121200506-bf2b5ad3c0a9",
    )
    go_repository(
        name = "com_github_influxdata_usage_client",
        importpath = "github.com/influxdata/usage-client",
        sum = "h1:+TUUmaFa4YD1Q+7bH9o5NCHQGPMqZCYJiNW6lIIS9z4=",
        version = "v0.0.0-20160829180054-6d3895376368",
    )
    go_repository(
        name = "com_github_ipfs_go_cid",
        importpath = "github.com/ipfs/go-cid",
        sum = "h1:01JTiihFq9en9Vz0lc0VDWvZe/uBonGpzo4THP0vcQ0=",
        version = "v0.2.0",
    )
    go_repository(
        name = "com_github_ipfs_go_datastore",
        importpath = "github.com/ipfs/go-datastore",
        sum = "h1:WkRhLuISI+XPD0uk3OskB0fYFSyqK8Ob5ZYew9Qa1nQ=",
        version = "v0.5.1",
    )
    go_repository(
        name = "com_github_ipfs_go_detect_race",
        importpath = "github.com/ipfs/go-detect-race",
        sum = "h1:qX/xay2W3E4Q1U7d9lNs1sU9nvguX0a7319XbyQ6cOk=",
        version = "v0.0.1",
    )
    go_repository(
        name = "com_github_ipfs_go_ds_badger",
        importpath = "github.com/ipfs/go-ds-badger",
        sum = "h1:xREL3V0EH9S219kFFueOYJJTcjgNSZ2HY1iSvN7U1Ro=",
        version = "v0.3.0",
    )
    go_repository(
        name = "com_github_ipfs_go_ds_leveldb",
        importpath = "github.com/ipfs/go-ds-leveldb",
        sum = "h1:s++MEBbD3ZKc9/8/njrn4flZLnCuY9I79v94gBUNumo=",
        version = "v0.5.0",
    )

    go_repository(
        name = "com_github_ipfs_go_ipfs_delay",
        importpath = "github.com/ipfs/go-ipfs-delay",
        sum = "h1:NAviDvJ0WXgD+yiL2Rj35AmnfgI11+pHXbdciD917U0=",
        version = "v0.0.0-20181109222059-70721b86a9a8",
    )

    go_repository(
        name = "com_github_ipfs_go_ipfs_util",
        importpath = "github.com/ipfs/go-ipfs-util",
        sum = "h1:59Sswnk1MFaiq+VcaknX7aYEyGyGDAA73ilhEK2POp8=",
        version = "v0.0.2",
    )

    go_repository(
        name = "com_github_ipfs_go_log",
        build_file_proto_mode = "disable_global",
        importpath = "github.com/ipfs/go-log",
        sum = "h1:2dOuUCB1Z7uoczMWgAyDck5JLb72zHzrMnGnCNNbvY8=",
        version = "v1.0.5",
    )
    go_repository(
        name = "com_github_ipfs_go_log_v2",
        build_file_proto_mode = "disable_global",
        importpath = "github.com/ipfs/go-log/v2",
        sum = "h1:1XdUzF7048prq4aBjDQQ4SL5RxftpRGdXhNRwKSAlcY=",
        version = "v2.5.1",
    )

    go_repository(
        name = "com_github_jackpal_go_nat_pmp",
        importpath = "github.com/jackpal/go-nat-pmp",
        sum = "h1:KzKSgb7qkJvOUTqYl9/Hg/me3pWgBmERKrTGD7BdWus=",
        version = "v1.0.2",
    )
    go_repository(
        name = "com_github_jbenet_go_cienv",
        importpath = "github.com/jbenet/go-cienv",
        sum = "h1:Vc/s0QbQtoxX8MwwSLWWh+xNNZvM3Lw7NsTcHrvvhMc=",
        version = "v0.1.0",
    )

    go_repository(
        name = "com_github_jbenet_go_temp_err_catcher",
        importpath = "github.com/jbenet/go-temp-err-catcher",
        sum = "h1:zpb3ZH6wIE8Shj2sKS+khgRvf7T7RABoLk/+KKHggpk=",
        version = "v0.1.0",
    )
    go_repository(
        name = "com_github_jbenet_goprocess",
        importpath = "github.com/jbenet/goprocess",
        sum = "h1:DRGOFReOMqqDNXwW70QkacFW0YN9QnwLV0Vqk+3oU0o=",
        version = "v0.1.4",
    )
    go_repository(
        name = "com_github_jcmturner_gofork",
        importpath = "github.com/jcmturner/gofork",
        sum = "h1:J7uCkflzTEhUZ64xqKnkDxq3kzc96ajM1Gli5ktUem8=",
        version = "v1.0.0",
    )

    go_repository(
        name = "com_github_jellevandenhooff_dkim",
        importpath = "github.com/jellevandenhooff/dkim",
        sum = "h1:ujPKutqRlJtcfWk6toYVYagwra7HQHbXOaS171b4Tg8=",
        version = "v0.0.0-20150330215556-f50fe3d243e1",
    )

    go_repository(
        name = "com_github_jessevdk_go_flags",
        importpath = "github.com/jessevdk/go-flags",
        sum = "h1:4IU2WS7AumrZ/40jfhf4QVDMsQwqA7VEHozFRrGARJA=",
        version = "v1.4.0",
    )
    go_repository(
        name = "com_github_jhump_protoreflect",
        importpath = "github.com/jhump/protoreflect",
        sum = "h1:z7Ciiz3Bz37zSd485fbiTW8ABafIasyOWZI0N9EUUdo=",
        version = "v1.8.1",
    )
    go_repository(
        name = "com_github_jmespath_go_jmespath",
        importpath = "github.com/jmespath/go-jmespath",
        sum = "h1:pmfjZENx5imkbgOkpRUYLnmbU7UEFbjtDA2hxJ1ichM=",
        version = "v0.0.0-20180206201540-c2b33e8439af",
    )

    go_repository(
        name = "com_github_jonboulle_clockwork",
        importpath = "github.com/jonboulle/clockwork",
        sum = "h1:VKV+ZcuP6l3yW9doeqz6ziZGgcynBVQO+obU0+0hcPo=",
        version = "v0.1.0",
    )

    go_repository(
        name = "com_github_joonix_log",
        importpath = "github.com/joonix/log",
        sum = "h1:k+SfYbN66Ev/GDVq39wYOXVW5RNd5kzzairbCe9dK5Q=",
        version = "v0.0.0-20200409080653-9c1d2ceb5f1d",
    )
    go_repository(
        name = "com_github_jpillora_backoff",
        importpath = "github.com/jpillora/backoff",
        sum = "h1:uvFg412JmmHBHw7iwprIxkPMI+sGQ4kzOWsMeHnm2EA=",
        version = "v1.0.0",
    )

    go_repository(
        name = "com_github_jrick_logrotate",
        importpath = "github.com/jrick/logrotate",
        sum = "h1:lQ1bL/n9mBNeIXoTUoYRlK4dHuNJVofX9oWqBtPnSzI=",
        version = "v1.0.0",
    )

    go_repository(
        name = "com_github_json_iterator_go",
        importpath = "github.com/json-iterator/go",
        replace = "github.com/prestonvanloon/go",
        sum = "h1:Bt5PzQCqfP4xiLXDSrMoqAfj6CBr3N9DAyyq8OiIWsc=",
        version = "v1.1.7-0.20190722034630-4f2e55fcf87b",
    )
    go_repository(
        name = "com_github_jstemmer_go_junit_report",
        importpath = "github.com/jstemmer/go-junit-report",
        sum = "h1:6QPYqodiu3GuPL+7mfx+NwDdp2eTkp9IfEUpgAwUN0o=",
        version = "v0.9.1",
    )

    go_repository(
        name = "com_github_jsternberg_zap_logfmt",
        importpath = "github.com/jsternberg/zap-logfmt",
        sum = "h1:0Dz2s/eturmdUS34GM82JwNEdQ9hPoJgqptcEKcbpzY=",
        version = "v1.0.0",
    )
    go_repository(
        name = "com_github_jtolds_gls",
        importpath = "github.com/jtolds/gls",
        sum = "h1:xdiiI2gbIgH/gLH7ADydsJ1uDOEzR8yvV7C0MuV77Wo=",
        version = "v4.20.0+incompatible",
    )

    go_repository(
        name = "com_github_juju_ansiterm",
        importpath = "github.com/juju/ansiterm",
        sum = "h1:FaWFmfWdAUKbSCtOU2QjDaorUexogfaMgbipgYATUMU=",
        version = "v0.0.0-20180109212912-720a0952cc2a",
    )
    go_repository(
        name = "com_github_julienschmidt_httprouter",
        importpath = "github.com/julienschmidt/httprouter",
        sum = "h1:U0609e9tgbseu3rBINet9P48AI/D3oJs4dN7jwJOQ1U=",
        version = "v1.3.0",
    )

    go_repository(
        name = "com_github_jung_kurt_gofpdf",
        importpath = "github.com/jung-kurt/gofpdf",
        sum = "h1:PJr+ZMXIecYc1Ey2zucXdR73SMBtgjPgwa31099IMv0=",
        version = "v1.0.3-0.20190309125859-24315acbbda5",
    )
    go_repository(
        name = "com_github_jwilder_encoding",
        importpath = "github.com/jwilder/encoding",
        sum = "h1:2jNeR4YUziVtswNP9sEFAI913cVrzH85T+8Q6LpYbT0=",
        version = "v0.0.0-20170811194829-b4e1701a28ef",
    )

    go_repository(
        name = "com_github_k0kubun_go_ansi",
        importpath = "github.com/k0kubun/go-ansi",
        sum = "h1:qGQQKEcAR99REcMpsXCp3lJ03zYT1PkRd3kQGPn9GVg=",
        version = "v0.0.0-20180517002512-3bf9e2903213",
    )
    go_repository(
        name = "com_github_kami_zh_go_capturer",
        importpath = "github.com/kami-zh/go-capturer",
        sum = "h1:cVtBfNW5XTHiKQe7jDaDBSh/EVM4XLPutLAGboIXuM0=",
        version = "v0.0.0-20171211120116-e492ea43421d",
    )
    go_repository(
        name = "com_github_karalabe_usb",
        importpath = "github.com/karalabe/usb",
        sum = "h1:M6QQBNxF+CQ8OFvxrT90BA0qBOXymndZnk5q235mFc4=",
        version = "v0.0.2",
    )

    go_repository(
        name = "com_github_kevinms_leakybucket_go",
        importpath = "github.com/kevinms/leakybucket-go",
        sum = "h1:qNtd6alRqd3qOdPrKXMZImV192ngQ0WSh1briEO33Tk=",
        version = "v0.0.0-20200115003610-082473db97ca",
    )

    go_repository(
        name = "com_github_kisielk_errcheck",
        importpath = "github.com/kisielk/errcheck",
        sum = "h1:e8esj/e4R+SAOwFwN+n3zr0nYeCyeweozKfO23MvHzY=",
        version = "v1.5.0",
    )
    go_repository(
        name = "com_github_kisielk_gotool",
        importpath = "github.com/kisielk/gotool",
        sum = "h1:AV2c/EiW3KqPNT9ZKl07ehoAGi4C5/01Cfbblndcapg=",
        version = "v1.0.0",
    )
    go_repository(
        name = "com_github_kkdai_bstream",
        importpath = "github.com/kkdai/bstream",
        sum = "h1:FOOIBWrEkLgmlgGfMuZT83xIwfPDxEI2OHu6xUmJMFE=",
        version = "v0.0.0-20161212061736-f391b8402d23",
    )
    go_repository(
        name = "com_github_klauspost_compress",
        importpath = "github.com/klauspost/compress",
        sum = "h1:7cgTQxJCU/vy+oP/E3B9RGbQTgbiVzIJWIKOLoAsPok=",
        version = "v1.15.7",
    )

    go_repository(
        name = "com_github_klauspost_cpuid",
        importpath = "github.com/klauspost/cpuid",
        sum = "h1:CCtW0xUnWGVINKvE/WWOYKdsPV6mawAtvQuSl8guwQs=",
        version = "v1.2.3",
    )

    go_repository(
        name = "com_github_klauspost_cpuid_v2",
        importpath = "github.com/klauspost/cpuid/v2",
        sum = "h1:QRqdp6bb9M9S5yyKeYteXKuoKE4p0tGlra81fKOpWH8=",
        version = "v2.0.14",
    )
    go_repository(
        name = "com_github_klauspost_crc32",
        importpath = "github.com/klauspost/crc32",
        sum = "h1:KAZ1BW2TCmT6PRihDPpocIy1QTtsAsrx6TneU/4+CMg=",
        version = "v0.0.0-20161016154125-cb6bfca970f6",
    )
    go_repository(
        name = "com_github_klauspost_pgzip",
        importpath = "github.com/klauspost/pgzip",
        sum = "h1:qnWYvvKqedOF2ulHpMG72XQol4ILEJ8k2wwRl/Km8oE=",
        version = "v1.2.5",
    )
    go_repository(
        name = "com_github_klauspost_reedsolomon",
        importpath = "github.com/klauspost/reedsolomon",
        sum = "h1:N/VzgeMfHmLc+KHMD1UL/tNkfXAt8FnUqlgXGIduwAY=",
        version = "v1.9.3",
    )
    go_repository(
        name = "com_github_knetic_govaluate",
        importpath = "github.com/Knetic/govaluate",
        sum = "h1:1G1pk05UrOh0NlF1oeaaix1x8XzrfjIDK47TY0Zehcw=",
        version = "v3.0.1-0.20171022003610-9aa49832a739+incompatible",
    )

    go_repository(
        name = "com_github_konsorten_go_windows_terminal_sequences",
        importpath = "github.com/konsorten/go-windows-terminal-sequences",
        sum = "h1:CE8S1cTafDpPvMhIxNJKvHsGVBgn1xWYf1NbHQhywc8=",
        version = "v1.0.3",
    )
    go_repository(
        name = "com_github_koron_go_ssdp",
        importpath = "github.com/koron/go-ssdp",
        sum = "h1:JivLMY45N76b4p/vsWGOKewBQu6uf39y8l+AQ7sDKx8=",
        version = "v0.0.3",
    )
    go_repository(
        name = "com_github_korovkin_limiter",
        importpath = "github.com/korovkin/limiter",
        sum = "h1:QwKnpk6xFW80HVFKqiIHTzK19UF62mRWejcUr/q6z4I=",
        version = "v0.0.0-20190919045942-dac5a6b2a536",
    )

    go_repository(
        name = "com_github_kr_logfmt",
        importpath = "github.com/kr/logfmt",
        sum = "h1:T+h1c/A9Gawja4Y9mFVWj2vyii2bbUNDw3kt9VxK2EY=",
        version = "v0.0.0-20140226030751-b84e30acd515",
    )
    go_repository(
        name = "com_github_kr_pretty",
        importpath = "github.com/kr/pretty",
        sum = "h1:WgNl7dwNpEZ6jJ9k1snq4pZsg7DOEN8hP9Xw0Tsjwk0=",
        version = "v0.3.0",
    )
    go_repository(
        name = "com_github_kr_pty",
        importpath = "github.com/kr/pty",
        sum = "h1:/Um6a/ZmD5tF7peoOJ5oN5KMQ0DrGVQSXLNwyckutPk=",
        version = "v1.1.3",
    )
    go_repository(
        name = "com_github_kr_text",
        importpath = "github.com/kr/text",
        sum = "h1:5Nx0Ya0ZqY2ygV366QzturHI13Jq95ApcVaJBhpS+AY=",
        version = "v0.2.0",
    )

    go_repository(
        name = "com_github_kylelemons_godebug",
        importpath = "github.com/kylelemons/godebug",
        sum = "h1:RPNrshWIDI6G2gRW9EHilWtl7Z6Sb1BR0xunSBf0SNc=",
        version = "v1.1.0",
    )
    go_repository(
        name = "com_github_labstack_echo_v4",
        importpath = "github.com/labstack/echo/v4",
        sum = "h1:LF5Iq7t/jrtUuSutNuiEWtB5eiHfZ5gSe2pcu5exjQw=",
        version = "v4.2.1",
    )
    go_repository(
        name = "com_github_labstack_gommon",
        importpath = "github.com/labstack/gommon",
        sum = "h1:JEeO0bvc78PKdyHxloTKiF8BD5iGrH8T6MSeGvSgob0=",
        version = "v0.3.0",
    )

    go_repository(
        name = "com_github_leodido_go_urn",
        importpath = "github.com/leodido/go-urn",
        sum = "h1:BqpAaACuzVSgi/VLzGZIobT2z4v53pjosyNd9Yv6n/w=",
        version = "v1.2.1",
    )

    go_repository(
        name = "com_github_lib_pq",
        importpath = "github.com/lib/pq",
        sum = "h1:X5PMW56eZitiTeO7tKzZxFCSpbFZJtkMMooicw2us9A=",
        version = "v1.0.0",
    )

    go_repository(
        name = "com_github_libp2p_go_buffer_pool",
        importpath = "github.com/libp2p/go-buffer-pool",
        sum = "h1:oK4mSFcQz7cTQIfqbe4MIj9gLW+mnanjyFtc6cdF0Y8=",
        version = "v0.1.0",
    )
    go_repository(
        name = "com_github_libp2p_go_cidranger",
        importpath = "github.com/libp2p/go-cidranger",
        sum = "h1:ewPN8EZ0dd1LSnrtuwd4709PXVcITVeuwbag38yPW7c=",
        version = "v1.1.0",
    )

    go_repository(
        name = "com_github_libp2p_go_conn_security_multistream",
        importpath = "github.com/libp2p/go-conn-security-multistream",
        sum = "h1:9UCIKlBL1hC9u7nkMXpD1nkc/T53PKMAn3/k9ivBAVc=",
        version = "v0.3.0",
    )
    go_repository(
        name = "com_github_libp2p_go_eventbus",
        importpath = "github.com/libp2p/go-eventbus",
        sum = "h1:VanAdErQnpTioN2TowqNcOijf6YwhuODe4pPKSDpxGc=",
        version = "v0.2.1",
    )
    go_repository(
        name = "com_github_libp2p_go_flow_metrics",
        importpath = "github.com/libp2p/go-flow-metrics",
        sum = "h1:8tAs/hSdNvUiLgtlSy3mxwxWP4I9y/jlkPFT7epKdeM=",
        version = "v0.0.3",
    )
    go_repository(
        name = "com_github_libp2p_go_libp2p",
        build_file_proto_mode = "disable_global",
        importpath = "github.com/libp2p/go-libp2p",
        sum = "h1:tjjDNfp7FqdI/7v1rXtB/BtELaPlAThL2uzlj18kcrw=",
        version = "v0.20.3",
    )
    go_repository(
        name = "com_github_libp2p_go_libp2p_asn_util",
        importpath = "github.com/libp2p/go-libp2p-asn-util",
        sum = "h1:rg3+Os8jbnO5DxkC7K/Utdi+DkY3q/d1/1q+8WeNAsw=",
        version = "v0.2.0",
    )

    go_repository(
        name = "com_github_libp2p_go_libp2p_blankhost",
        importpath = "github.com/libp2p/go-libp2p-blankhost",
        sum = "h1:3EsGAi0CBGcZ33GwRuXEYJLLPoVWyXJ1bcJzAJjINkk=",
        version = "v0.2.0",
    )
    go_repository(
        name = "com_github_libp2p_go_libp2p_circuit",
        build_file_proto_mode = "disable_global",
        importpath = "github.com/libp2p/go-libp2p-circuit",
        sum = "h1:rw/HlhmUB3OktS/Ygz6+2XABOmHKzZpPUuMNUMosj8w=",
        version = "v0.6.0",
    )
    go_repository(
        name = "com_github_libp2p_go_libp2p_connmgr",
        importpath = "github.com/libp2p/go-libp2p-connmgr",
        sum = "h1:TMS0vc0TCBomtQJyWr7fYxcVYYhx+q/2gF++G5Jkl/w=",
        version = "v0.2.4",
    )

    go_repository(
        name = "com_github_libp2p_go_libp2p_core",
        build_directives = [
            "gazelle:resolve go github.com/btcsuite/btcd/btcec @com_github_btcsuite_btcd//btcec:btcec",
        ],
        build_file_proto_mode = "disable_global",
        importpath = "github.com/libp2p/go-libp2p-core",
        sum = "h1:QGU8mlxHytwTc4pq/aVQX9VDoAPiCHxfe/oOSwF+YDg=",
        version = "v0.17.0",
    )

    go_repository(
        name = "com_github_libp2p_go_libp2p_mplex",
        importpath = "github.com/libp2p/go-libp2p-mplex",
        sum = "h1:vt3k4E4HSND9XH4Z8rUpacPJFSAgLOv6HDvG8W9Ks9E=",
        version = "v0.5.0",
    )

    go_repository(
        name = "com_github_libp2p_go_libp2p_peerstore",
        importpath = "github.com/libp2p/go-libp2p-peerstore",
        sum = "h1:2iIUwok3vtmnWJTZeTeLgnBO6GbkXcwSRwgZHEKrQZs=",
        version = "v0.7.0",
    )
    go_repository(
        name = "com_github_libp2p_go_libp2p_pnet",
        importpath = "github.com/libp2p/go-libp2p-pnet",
        sum = "h1:J6htxttBipJujEjz1y0a5+eYoiPcFHhSYHH6na5f0/k=",
        version = "v0.2.0",
    )

    go_repository(
        name = "com_github_libp2p_go_libp2p_pubsub",
        build_file_proto_mode = "disable_global",
        importpath = "github.com/libp2p/go-libp2p-pubsub",
        sum = "h1:Om2zX4v6lQo7CIT99xkCVTSXeSwjfPtzzN3nzQRlApA=",
        version = "v0.7.1-0.20220701163738-60cf38003244",
    )
    go_repository(
        name = "com_github_libp2p_go_libp2p_quic_transport",
        importpath = "github.com/libp2p/go-libp2p-quic-transport",
        sum = "h1:aVg9/jr+R2esov5sH7wkXrmYmqJiUjtLMLYX3L9KYdY=",
        version = "v0.16.0",
    )
    go_repository(
        name = "com_github_libp2p_go_libp2p_resource_manager",
        importpath = "github.com/libp2p/go-libp2p-resource-manager",
        sum = "h1:2+cYxUNi33tcydsVLt6K5Fv2E3OTiVeafltecAj15E0=",
        version = "v0.3.0",
    )

    go_repository(
        name = "com_github_libp2p_go_libp2p_swarm",
        build_file_proto_mode = "disable_global",
        importpath = "github.com/libp2p/go-libp2p-swarm",
        sum = "h1:1yr7UCwxCN92cw9g9Q+fnJSlk7lOB1RetoEewxhGVL0=",
        version = "v0.10.0",
    )
    go_repository(
        name = "com_github_libp2p_go_libp2p_testing",
        importpath = "github.com/libp2p/go-libp2p-testing",
        sum = "h1:dCpODRtRaDZKF8HXT9qqqgON+OMEB423Knrgeod8j84=",
        version = "v0.9.2",
    )
    go_repository(
        name = "com_github_libp2p_go_libp2p_tls",
        importpath = "github.com/libp2p/go-libp2p-tls",
        sum = "h1:8BgvUJiOTcj0Gp6XvEicF0rL5aUtRg/UzEdeZDmDlC8=",
        version = "v0.3.0",
    )

    go_repository(
        name = "com_github_libp2p_go_libp2p_transport_upgrader",
        importpath = "github.com/libp2p/go-libp2p-transport-upgrader",
        sum = "h1:ADnLrL7fC4Vy7HPjk9oGof7nDeTqGXuof85Ar6kin9Q=",
        version = "v0.7.0",
    )
    go_repository(
        name = "com_github_libp2p_go_libp2p_yamux",
        importpath = "github.com/libp2p/go-libp2p-yamux",
        sum = "h1:APQYlttIj+Rr5sfa6siojwsi0ZwcIh/exHIUl9hZr6o=",
        version = "v0.8.0",
    )
    go_repository(
        name = "com_github_libp2p_go_maddr_filter",
        importpath = "github.com/libp2p/go-maddr-filter",
        sum = "h1:4ACqZKw8AqiuJfwFGq1CYDFugfXTOos+qQ3DETkhtCE=",
        version = "v0.1.0",
    )
    go_repository(
        name = "com_github_libp2p_go_mplex",
        importpath = "github.com/libp2p/go-mplex",
        sum = "h1:BDhFZdlk5tbr0oyFq/xv/NPGfjbnrsDam1EvutpBDbY=",
        version = "v0.7.0",
    )
    go_repository(
        name = "com_github_libp2p_go_msgio",
        importpath = "github.com/libp2p/go-msgio",
        sum = "h1:W6shmB+FeynDrUVl2dgFQvzfBZcXiyqY4VmpQLu9FqU=",
        version = "v0.2.0",
    )
    go_repository(
        name = "com_github_libp2p_go_nat",
        importpath = "github.com/libp2p/go-nat",
        sum = "h1:MfVsH6DLcpa04Xr+p8hmVRG4juse0s3J8HyNWYHffXg=",
        version = "v0.1.0",
    )
    go_repository(
        name = "com_github_libp2p_go_netroute",
        importpath = "github.com/libp2p/go-netroute",
        sum = "h1:0FpsbsvuSnAhXFnCY0VLFbJOzaK0VnP0r1QT/o4nWRE=",
        version = "v0.2.0",
    )
    go_repository(
        name = "com_github_libp2p_go_openssl",
        importpath = "github.com/libp2p/go-openssl",
        sum = "h1:eCAzdLejcNVBzP/iZM9vqHnQm+XyCEbSSIheIPRGNsw=",
        version = "v0.0.7",
    )

    go_repository(
        name = "com_github_libp2p_go_reuseport",
        importpath = "github.com/libp2p/go-reuseport",
        sum = "h1:18PRvIMlpY6ZK85nIAicSBuXXvrYoSw3dsBAR7zc560=",
        version = "v0.2.0",
    )
    go_repository(
        name = "com_github_libp2p_go_reuseport_transport",
        importpath = "github.com/libp2p/go-reuseport-transport",
        sum = "h1:C3PHeHjmnz8m6f0uydObj02tMEoi7CyD1zuN7xQT8gc=",
        version = "v0.1.0",
    )
    go_repository(
        name = "com_github_libp2p_go_sockaddr",
        importpath = "github.com/libp2p/go-sockaddr",
        sum = "h1:Y4s3/jNoryVRKEBrkJ576F17CPOaMIzUeCsg7dlTDj0=",
        version = "v0.1.0",
    )

    go_repository(
        name = "com_github_libp2p_go_stream_muxer_multistream",
        importpath = "github.com/libp2p/go-stream-muxer-multistream",
        sum = "h1:HsM/9OdtqnIzjVXcxTXjmqKrj3gJ8kacaOJwJS1ipaY=",
        version = "v0.4.0",
    )
    go_repository(
        name = "com_github_libp2p_go_tcp_transport",
        importpath = "github.com/libp2p/go-tcp-transport",
        sum = "h1:3ZPW8HAuyRAuFzyabE0hSrCXKKSWzROnZZX7DtcIatY=",
        version = "v0.5.0",
    )

    go_repository(
        name = "com_github_libp2p_go_yamux_v3",
        importpath = "github.com/libp2p/go-yamux/v3",
        sum = "h1:lNEy28MBk1HavUAlzKgShp+F6mn/ea1nDYWftZhFW9Q=",
        version = "v3.1.2",
    )

    go_repository(
        name = "com_github_libp2p_zeroconf_v2",
        importpath = "github.com/libp2p/zeroconf/v2",
        sum = "h1:XAuSczA96MYkVwH+LqqqCUZb2yH3krobMJ1YE+0hG2s=",
        version = "v2.1.1",
    )

    go_repository(
        name = "com_github_lightstep_lightstep_tracer_common_golang_gogo",
        importpath = "github.com/lightstep/lightstep-tracer-common/golang/gogo",
        sum = "h1:143Bb8f8DuGWck/xpNUOckBVYfFbBTnLevfRZ1aVVqo=",
        version = "v0.0.0-20190605223551-bc2310a04743",
    )
    go_repository(
        name = "com_github_lightstep_lightstep_tracer_go",
        importpath = "github.com/lightstep/lightstep-tracer-go",
        sum = "h1:vi1F1IQ8N7hNWytK9DpJsUfQhGuNSc19z330K6vl4zk=",
        version = "v0.18.1",
    )

    go_repository(
        name = "com_github_logrusorgru_aurora",
        importpath = "github.com/logrusorgru/aurora",
        sum = "h1:tOpm7WcpBTn4fjmVfgpQq0EfczGlG91VSDkswnjF5A8=",
        version = "v2.0.3+incompatible",
    )
    go_repository(
        name = "com_github_lucas_clemente_quic_go",
        importpath = "github.com/lucas-clemente/quic-go",
        sum = "h1:zsMwwniyybb8B/UDNXRSYee7WpQJVOcjQEGgpw2ikXs=",
        version = "v0.27.2",
    )
    go_repository(
        name = "com_github_lucasb_eyer_go_colorful",
        importpath = "github.com/lucasb-eyer/go-colorful",
        sum = "h1:QIbQXiugsb+q10B+MI+7DI1oQLdmnep86tWFlaaUAac=",
        version = "v1.0.3",
    )

    go_repository(
        name = "com_github_lunixbochs_vtclean",
        importpath = "github.com/lunixbochs/vtclean",
        sum = "h1:xu2sLAri4lGiovBDQKxl5mrXyESr3gUr5m5SM5+LVb8=",
        version = "v1.0.0",
    )
    go_repository(
        name = "com_github_lyft_protoc_gen_validate",
        importpath = "github.com/lyft/protoc-gen-validate",
        sum = "h1:KNt/RhmQTOLr7Aj8PsJ7mTronaFyx80mRTT9qF261dA=",
        version = "v0.0.13",
    )

    go_repository(
        name = "com_github_magiconair_properties",
        importpath = "github.com/magiconair/properties",
        sum = "h1:ZC2Vc7/ZFkGmsVC9KvOjumD+G5lXy2RtTKyzRKO2BQ4=",
        version = "v1.8.1",
    )
    go_repository(
        name = "com_github_mailru_easyjson",
        importpath = "github.com/mailru/easyjson",
        sum = "h1:hB2xlXdHp/pmPZq0y3QnmWAArdw9PqbmotexnWx/FU8=",
        version = "v0.0.0-20190626092158-b2ccc519800e",
    )

    go_repository(
        name = "com_github_manifoldco_promptui",
        importpath = "github.com/manifoldco/promptui",
        sum = "h1:3l11YT8tm9MnwGFQ4kETwkzpAwY2Jt9lCrumCUW4+z4=",
        version = "v0.7.0",
    )
    go_repository(
        name = "com_github_mariusvanderwijden_fuzzyvm",
        importpath = "github.com/MariusVanDerWijden/FuzzyVM",
        sum = "h1:HKOeocqWNWitsHPVPdCUJRalFmDNVHs2xTKmse4svwU=",
        version = "v0.0.0-20220304110512-764253afa8c2",
    )
    go_repository(
        name = "com_github_mariusvanderwijden_tx_fuzz",
        importpath = "github.com/MariusVanDerWijden/tx-fuzz",
        sum = "h1:sVb99a9AUxf26t06VNnDO5DReatE0lXCp6amDOaalXM=",
        version = "v0.0.0-20220321065247-ebb195301a27",
    )

    go_repository(
        name = "com_github_marten_seemann_qpack",
        importpath = "github.com/marten-seemann/qpack",
        sum = "h1:jvTsT/HpCn2UZJdP+UUB53FfUUgeOyG5K1ns0OJOGVs=",
        version = "v0.2.1",
    )

    go_repository(
        name = "com_github_marten_seemann_qtls_go1_15",
        importpath = "github.com/marten-seemann/qtls-go1-15",
        sum = "h1:RehYMOyRW8hPVEja1KBVsFVNSm35Jj9Mvs5yNoZZ28A=",
        version = "v0.1.4",
    )
    go_repository(
        name = "com_github_marten_seemann_qtls_go1_16",
        importpath = "github.com/marten-seemann/qtls-go1-16",
        sum = "h1:o9JrYPPco/Nukd/HpOHMHZoBDXQqoNtUCmny98/1uqQ=",
        version = "v0.1.5",
    )
    go_repository(
        name = "com_github_marten_seemann_qtls_go1_17",
        importpath = "github.com/marten-seemann/qtls-go1-17",
        sum = "h1:JADBlm0LYiVbuSySCHeY863dNkcpMmDR7s0bLKJeYlQ=",
        version = "v0.1.2",
    )
    go_repository(
        name = "com_github_marten_seemann_qtls_go1_18",
        build_directives = [
            "gazelle:exclude generate_cert.go",
        ],
        importpath = "github.com/marten-seemann/qtls-go1-18",
        sum = "h1:JH6jmzbduz0ITVQ7ShevK10Av5+jBEKAHMntXmIV7kM=",
        version = "v0.1.2",
    )

    go_repository(
        name = "com_github_marten_seemann_tcp",
        importpath = "github.com/marten-seemann/tcp",
        sum = "h1:br0buuQ854V8u83wA0rVZ8ttrq5CpaPZdvrK0LP2lOk=",
        version = "v0.0.0-20210406111302-dfbc87cc63fd",
    )
    go_repository(
        name = "com_github_matryer_moq",
        importpath = "github.com/matryer/moq",
        sum = "h1:HvFwW+cm9bCbZ/+vuGNq7CRWXql8c0y8nGeYpqmpvmk=",
        version = "v0.0.0-20190312154309-6cfb0558e1bd",
    )

    go_repository(
        name = "com_github_mattn_go_colorable",
        importpath = "github.com/mattn/go-colorable",
        sum = "h1:c1ghPdyEDarC70ftn0y+A/Ee++9zz8ljHG1b13eJ0s8=",
        version = "v0.1.8",
    )

    go_repository(
        name = "com_github_mattn_go_isatty",
        importpath = "github.com/mattn/go-isatty",
        sum = "h1:yVuAays6BHfxijgZPzw+3Zlu5yQgKGP2/hcQbHb7S9Y=",
        version = "v0.0.14",
    )
    go_repository(
        name = "com_github_mattn_go_runewidth",
        importpath = "github.com/mattn/go-runewidth",
        sum = "h1:Lm995f3rfxdpd6TSmuVCHVb/QhupuXlYr8sCI/QdE+0=",
        version = "v0.0.9",
    )

    go_repository(
        name = "com_github_mattn_go_sqlite3",
        importpath = "github.com/mattn/go-sqlite3",
        sum = "h1:LDdKkqtYlom37fkvqs8rMPFKAMe8+SgjbwZ6ex1/A/Q=",
        version = "v1.11.0",
    )
    go_repository(
        name = "com_github_mattn_go_tty",
        importpath = "github.com/mattn/go-tty",
        sum = "h1:d8RFOZ2IiFtFWBcKEHAFYJcPTf0wY5q0exFNJZVWa1U=",
        version = "v0.0.0-20180907095812-13ff1204f104",
    )
    go_repository(
        name = "com_github_matttproud_golang_protobuf_extensions",
        importpath = "github.com/matttproud/golang_protobuf_extensions",
        sum = "h1:4hp9jkHxhMHkqkrB3Ix0jegS5sx/RkqARlsWZ6pIwiU=",
        version = "v1.0.1",
    )
    go_repository(
        name = "com_github_mgutz_ansi",
        importpath = "github.com/mgutz/ansi",
        sum = "h1:j7+1HpAFS1zy5+Q4qx1fWh90gTKwiN4QCGoY9TWyyO4=",
        version = "v0.0.0-20170206155736-9520e82c474b",
    )
    go_repository(
        name = "com_github_microcosm_cc_bluemonday",
        importpath = "github.com/microcosm-cc/bluemonday",
        sum = "h1:SIYunPjnlXcW+gVfvm0IlSeR5U3WZUOLfVmqg85Go44=",
        version = "v1.0.1",
    )

    go_repository(
        name = "com_github_miekg_dns",
        importpath = "github.com/miekg/dns",
        sum = "h1:DQUfb9uc6smULcREF09Uc+/Gd46YWqJd5DbpPE9xkcA=",
        version = "v1.1.50",
    )
    go_repository(
        name = "com_github_mikioh_tcp",
        importpath = "github.com/mikioh/tcp",
        sum = "h1:bzE/A84HN25pxAuk9Eej1Kz9OUelF97nAc82bDquQI8=",
        version = "v0.0.0-20190314235350-803a9b46060c",
    )
    go_repository(
        name = "com_github_mikioh_tcpinfo",
        importpath = "github.com/mikioh/tcpinfo",
        sum = "h1:z78hV3sbSMAUoyUMM0I83AUIT6Hu17AWfgjzIbtrYFc=",
        version = "v0.0.0-20190314235526-30a79bb1804b",
    )
    go_repository(
        name = "com_github_mikioh_tcpopt",
        importpath = "github.com/mikioh/tcpopt",
        sum = "h1:PTfri+PuQmWDqERdnNMiD9ZejrlswWrCpBEZgWOiTrc=",
        version = "v0.0.0-20190314235656-172688c1accc",
    )

    go_repository(
        name = "com_github_minio_blake2b_simd",
        importpath = "github.com/minio/blake2b-simd",
        sum = "h1:lYpkrQH5ajf0OXOcUbGjvZxxijuBwbbmlSxLiuofa+g=",
        version = "v0.0.0-20160723061019-3f5f724cb5b1",
    )
    go_repository(
        name = "com_github_minio_highwayhash",
        importpath = "github.com/minio/highwayhash",
        sum = "h1:dZ6IIu8Z14VlC0VpfKofAhCy74wu/Qb5gcn52yWoz/0=",
        version = "v1.0.1",
    )
    go_repository(
        name = "com_github_minio_sha256_simd",
        importpath = "github.com/minio/sha256-simd",
        sum = "h1:v1ta+49hkWZyvaKwrQB8elexRqm6Y0aMLjCNsrYxo6g=",
        version = "v1.0.0",
    )
    go_repository(
        name = "com_github_mitchellh_cli",
        importpath = "github.com/mitchellh/cli",
        sum = "h1:iGBIsUe3+HZ/AD/Vd7DErOt5sU9fa8Uj7A2s1aggv1Y=",
        version = "v1.0.0",
    )

    go_repository(
        name = "com_github_mitchellh_colorstring",
        importpath = "github.com/mitchellh/colorstring",
        sum = "h1:62I3jR2EmQ4l5rM/4FEfDWcRD+abF5XlKShorW5LRoQ=",
        version = "v0.0.0-20190213212951-d06e56a500db",
    )

    go_repository(
        name = "com_github_mitchellh_go_homedir",
        importpath = "github.com/mitchellh/go-homedir",
        sum = "h1:lukF9ziXFxDFPkA1vsr5zpc1XuPDn/wFntq5mG+4E0Y=",
        version = "v1.1.0",
    )
    go_repository(
        name = "com_github_mitchellh_go_testing_interface",
        importpath = "github.com/mitchellh/go-testing-interface",
        sum = "h1:fzU/JVNcaqHQEcVFAKeR41fkiLdIPrefOvVG1VZ96U0=",
        version = "v1.0.0",
    )
    go_repository(
        name = "com_github_mitchellh_gox",
        importpath = "github.com/mitchellh/gox",
        sum = "h1:lfGJxY7ToLJQjHHwi0EX6uYBdK78egf954SQl13PQJc=",
        version = "v0.4.0",
    )
    go_repository(
        name = "com_github_mitchellh_iochan",
        importpath = "github.com/mitchellh/iochan",
        sum = "h1:C+X3KsSTLFVBr/tK1eYN/vs4rJcvsiLU338UhYPJWeY=",
        version = "v1.0.0",
    )

    go_repository(
        name = "com_github_mitchellh_mapstructure",
        importpath = "github.com/mitchellh/mapstructure",
        sum = "h1:CpVNEelQCZBooIPDn+AR3NpivK/TIKU8bDxdASFVQag=",
        version = "v1.4.1",
    )
    go_repository(
        name = "com_github_mitchellh_pointerstructure",
        importpath = "github.com/mitchellh/pointerstructure",
        sum = "h1:O+i9nHnXS3l/9Wu7r4NrEdwA2VFTicjUEN1uBnDo34A=",
        version = "v1.2.0",
    )

    go_repository(
        name = "com_github_modern_go_concurrent",
        importpath = "github.com/modern-go/concurrent",
        sum = "h1:TRLaZ9cD/w8PVh93nsPXa1VrQ6jlwL5oN8l14QlcNfg=",
        version = "v0.0.0-20180306012644-bacd9c7ef1dd",
    )
    go_repository(
        name = "com_github_modern_go_reflect2",
        importpath = "github.com/modern-go/reflect2",
        sum = "h1:9f412s+6RmYXLWZSEzVVgPGK7C2PphHj5RJrvfx9AWI=",
        version = "v1.0.1",
    )

    go_repository(
        name = "com_github_mohae_deepcopy",
        importpath = "github.com/mohae/deepcopy",
        sum = "h1:RWengNIwukTxcDr9M+97sNutRR1RKhG96O6jWumTTnw=",
        version = "v0.0.0-20170929034955-c48cc78d4826",
    )
    go_repository(
        name = "com_github_mr_tron_base58",
        importpath = "github.com/mr-tron/base58",
        sum = "h1:T/HDJBh4ZCPbU39/+c3rRvE0uKBQlU27+QI8LJ4t64o=",
        version = "v1.2.0",
    )

    go_repository(
        name = "com_github_mschoch_smat",
        importpath = "github.com/mschoch/smat",
        sum = "h1:VeRdUYdCw49yizlSbMEn2SZ+gT+3IUKx8BqxyQdz+BY=",
        version = "v0.0.0-20160514031455-90eadee771ae",
    )
    go_repository(
        name = "com_github_multiformats_go_base32",
        importpath = "github.com/multiformats/go-base32",
        sum = "h1:+qMh4a2f37b4xTNs6mqitDinryCI+tfO2dRVMN9mjSE=",
        version = "v0.0.4",
    )
    go_repository(
        name = "com_github_multiformats_go_base36",
        importpath = "github.com/multiformats/go-base36",
        sum = "h1:JR6TyF7JjGd3m6FbLU2cOxhC0Li8z8dLNGQ89tUg4F4=",
        version = "v0.1.0",
    )

    go_repository(
        name = "com_github_multiformats_go_multiaddr",
        importpath = "github.com/multiformats/go-multiaddr",
        sum = "h1:qMnoOPj2s8xxPU5kZ57Cqdr0hHhARz7mFsPMIiYNqzg=",
        version = "v0.6.0",
    )
    go_repository(
        name = "com_github_multiformats_go_multiaddr_dns",
        importpath = "github.com/multiformats/go-multiaddr-dns",
        sum = "h1:QgQgR+LQVt3NPTjbrLLpsaT2ufAA2y0Mkk+QRVJbW3A=",
        version = "v0.3.1",
    )
    go_repository(
        name = "com_github_multiformats_go_multiaddr_fmt",
        importpath = "github.com/multiformats/go-multiaddr-fmt",
        sum = "h1:WLEFClPycPkp4fnIzoFoV9FVd49/eQsuaL3/CWe167E=",
        version = "v0.1.0",
    )
    go_repository(
        name = "com_github_multiformats_go_multiaddr_net",
        importpath = "github.com/multiformats/go-multiaddr-net",
        sum = "h1:MSXRGN0mFymt6B1yo/6BPnIRpLPEnKgQNvVfCX5VDJk=",
        version = "v0.2.0",
    )
    go_repository(
        name = "com_github_multiformats_go_multibase",
        importpath = "github.com/multiformats/go-multibase",
        sum = "h1:3ASCDsuLX8+j4kx58qnJ4YFq/JWTJpCyDW27ztsVTOI=",
        version = "v0.1.1",
    )
    go_repository(
        name = "com_github_multiformats_go_multicodec",
        importpath = "github.com/multiformats/go-multicodec",
        sum = "h1:EgU6cBe/D7WRwQb1KmnBvU7lrcFGMggZVTPtOW9dDHs=",
        version = "v0.5.0",
    )

    go_repository(
        name = "com_github_multiformats_go_multihash",
        importpath = "github.com/multiformats/go-multihash",
        sum = "h1:oytJb9ZA1OUW0r0f9ea18GiaPOo4SXyc7p2movyUuo4=",
        version = "v0.2.0",
    )
    go_repository(
        name = "com_github_multiformats_go_multistream",
        importpath = "github.com/multiformats/go-multistream",
        sum = "h1:d5PZpjwRgVlbwfdTDjife7XszfZd8KYWfROYFlGcR8o=",
        version = "v0.3.3",
    )
    go_repository(
        name = "com_github_multiformats_go_varint",
        importpath = "github.com/multiformats/go-varint",
        sum = "h1:gk85QWKxh3TazbLxED/NlDVv8+q+ReFJk7Y2W/KhfNY=",
        version = "v0.0.6",
    )
    go_repository(
        name = "com_github_munnerz_goautoneg",
        importpath = "github.com/munnerz/goautoneg",
        sum = "h1:7PxY7LVfSZm7PEeBTyK1rj1gABdCO2mbri6GKO1cMDs=",
        version = "v0.0.0-20120707110453-a547fc61f48d",
    )
    go_repository(
        name = "com_github_mwitkow_go_conntrack",
        importpath = "github.com/mwitkow/go-conntrack",
        sum = "h1:KUppIJq7/+SVif2QVs3tOP0zanoHgBEVAwHxUSIzRqU=",
        version = "v0.0.0-20190716064945-2f068394615f",
    )
    go_repository(
        name = "com_github_mxk_go_flowrate",
        importpath = "github.com/mxk/go-flowrate",
        sum = "h1:y5//uYreIhSUg3J1GEMiLbxo1LJaP8RfCpH6pymGZus=",
        version = "v0.0.0-20140419014527-cca7078d478f",
    )

    go_repository(
        name = "com_github_naoina_toml",
        importpath = "github.com/naoina/toml",
        sum = "h1:shk/vn9oCoOTmwcouEdwIeOtOGA/ELRUw/GwvxwfT+0=",
        version = "v0.1.2-0.20170918210437-9fafd6967416",
    )
    go_repository(
        name = "com_github_nats_io_jwt",
        importpath = "github.com/nats-io/jwt",
        sum = "h1:+RB5hMpXUUA2dfxuhBTEkMOrYmM+gKIZYS1KjSostMI=",
        version = "v0.3.2",
    )
    go_repository(
        name = "com_github_nats_io_nats_go",
        importpath = "github.com/nats-io/nats.go",
        sum = "h1:ik3HbLhZ0YABLto7iX80pZLPw/6dx3T+++MZJwLnMrQ=",
        version = "v1.9.1",
    )
    go_repository(
        name = "com_github_nats_io_nats_server_v2",
        importpath = "github.com/nats-io/nats-server/v2",
        sum = "h1:i2Ly0B+1+rzNZHHWtD4ZwKi+OU5l+uQo1iDHZ2PmiIc=",
        version = "v2.1.2",
    )
    go_repository(
        name = "com_github_nats_io_nkeys",
        importpath = "github.com/nats-io/nkeys",
        sum = "h1:6JrEfig+HzTH85yxzhSVbjHRJv9cn0p6n3IngIcM5/k=",
        version = "v0.1.3",
    )
    go_repository(
        name = "com_github_nats_io_nuid",
        importpath = "github.com/nats-io/nuid",
        sum = "h1:5iA8DT8V7q8WK2EScv2padNa/rTESc1KdnPw4TC2paw=",
        version = "v1.0.1",
    )

    go_repository(
        name = "com_github_neelance_astrewrite",
        importpath = "github.com/neelance/astrewrite",
        sum = "h1:D6paGObi5Wud7xg83MaEFyjxQB1W5bz5d0IFppr+ymk=",
        version = "v0.0.0-20160511093645-99348263ae86",
    )
    go_repository(
        name = "com_github_neelance_sourcemap",
        importpath = "github.com/neelance/sourcemap",
        sum = "h1:eFXv9Nu1lGbrNbj619aWwZfVF5HBrm9Plte8aNptuTI=",
        version = "v0.0.0-20151028013722-8c68805598ab",
    )

    go_repository(
        name = "com_github_nishanths_predeclared",
        importpath = "github.com/nishanths/predeclared",
        sum = "h1:3f0nxAmdj/VoCGN/ijdMy7bj6SBagaqYg1B0hu8clMA=",
        version = "v0.0.0-20200524104333-86fad755b4d3",
    )

    go_repository(
        name = "com_github_nxadm_tail",
        importpath = "github.com/nxadm/tail",
        sum = "h1:nPr65rt6Y5JFSKQO7qToXr7pePgD6Gwiw05lkbyAQTE=",
        version = "v1.4.8",
    )
    go_repository(
        name = "com_github_nytimes_gziphandler",
        importpath = "github.com/NYTimes/gziphandler",
        sum = "h1:lsxEuwrXEAokXB9qhlbKWPpo3KMLZQ5WB5WLQRW1uq0=",
        version = "v0.0.0-20170623195520-56545f4a5d46",
    )
    go_repository(
        name = "com_github_oklog_oklog",
        importpath = "github.com/oklog/oklog",
        sum = "h1:wVfs8F+in6nTBMkA7CbRw+zZMIB7nNM825cM1wuzoTk=",
        version = "v0.3.2",
    )
    go_repository(
        name = "com_github_oklog_run",
        importpath = "github.com/oklog/run",
        sum = "h1:Ru7dDtJNOyC66gQ5dQmaCa0qIsAUFY3sFpK1Xk8igrw=",
        version = "v1.0.0",
    )

    go_repository(
        name = "com_github_oklog_ulid",
        importpath = "github.com/oklog/ulid",
        sum = "h1:EGfNDEx6MqHz8B3uNV6QAib1UR2Lm97sHi3ocA6ESJ4=",
        version = "v1.3.1",
    )
    go_repository(
        name = "com_github_olekukonko_tablewriter",
        importpath = "github.com/olekukonko/tablewriter",
        sum = "h1:P2Ga83D34wi1o9J6Wh1mRuqd4mF/x/lgBS7N7AbDhec=",
        version = "v0.0.5",
    )
    go_repository(
        name = "com_github_oneofone_xxhash",
        importpath = "github.com/OneOfOne/xxhash",
        sum = "h1:KMrpdQIwFcEqXDklaen+P1axHaj9BSKzvpUUfnHldSE=",
        version = "v1.2.2",
    )
    go_repository(
        name = "com_github_onsi_ginkgo",
        importpath = "github.com/onsi/ginkgo",
        sum = "h1:8xi0RTUf59SOSfEtZMvwTvXYMzG4gV23XVHOZiXNtnE=",
        version = "v1.16.5",
    )
    go_repository(
        name = "com_github_onsi_gomega",
        importpath = "github.com/onsi/gomega",
        sum = "h1:7lLHu94wT9Ij0o6EWWclhu0aOh32VxhkwEJvzuWPeak=",
        version = "v1.13.0",
    )
    go_repository(
        name = "com_github_op_go_logging",
        importpath = "github.com/op/go-logging",
        sum = "h1:lDH9UUVJtmYCjyT0CI4q8xvlXPxeZ0gYCVvWbmPlp88=",
        version = "v0.0.0-20160315200505-970db520ece7",
    )

    go_repository(
        name = "com_github_openconfig_gnmi",
        importpath = "github.com/openconfig/gnmi",
        sum = "h1:a380JP+B7xlMbEQOlha1buKhzBPXFqgFXplyWCEIGEY=",
        version = "v0.0.0-20190823184014-89b2bf29312c",
    )
    go_repository(
        name = "com_github_openconfig_reference",
        importpath = "github.com/openconfig/reference",
        sum = "h1:yHCGAHg2zMaW8olLrqEt3SAHGcEx2aJPEQWMRCyravY=",
        version = "v0.0.0-20190727015836-8dfd928c9696",
    )
    go_repository(
        name = "com_github_opencontainers_runtime_spec",
        importpath = "github.com/opencontainers/runtime-spec",
        sum = "h1:UfAcuLBJB9Coz72x1hgl8O5RVzTdNiaglX6v2DM6FI0=",
        version = "v1.0.2",
    )

    go_repository(
        name = "com_github_opentracing_basictracer_go",
        importpath = "github.com/opentracing/basictracer-go",
        sum = "h1:YyUAhaEfjoWXclZVJ9sGoNct7j4TVk7lZWlQw5UXuoo=",
        version = "v1.0.0",
    )
    go_repository(
        name = "com_github_opentracing_contrib_go_observer",
        importpath = "github.com/opentracing-contrib/go-observer",
        sum = "h1:lM6RxxfUMrYL/f8bWEUqdXrANWtrL7Nndbm9iFN0DlU=",
        version = "v0.0.0-20170622124052-a52f23424492",
    )

    go_repository(
        name = "com_github_opentracing_opentracing_go",
        importpath = "github.com/opentracing/opentracing-go",
        sum = "h1:uEJPy/1a5RIPAJ0Ov+OIO8OxWu77jEv+1B0VhjKrZUs=",
        version = "v1.2.0",
    )
    go_repository(
        name = "com_github_openzipkin_contrib_zipkin_go_opentracing",
        importpath = "github.com/openzipkin-contrib/zipkin-go-opentracing",
        sum = "h1:ZCnq+JUrvXcDVhX/xRolRBZifmabN1HcS1wrPSvxhrU=",
        version = "v0.4.5",
    )
    go_repository(
        name = "com_github_openzipkin_zipkin_go",
        importpath = "github.com/openzipkin/zipkin-go",
        sum = "h1:nY8Hti+WKaP0cRsSeQ026wU03QsM762XBeCXBb9NAWI=",
        version = "v0.2.2",
    )
    go_repository(
        name = "com_github_otiai10_copy",
        importpath = "github.com/otiai10/copy",
        sum = "h1:HvG945u96iNadPoG2/Ja2+AUJeW5YuFQMixq9yirC+k=",
        version = "v1.2.0",
    )
    go_repository(
        name = "com_github_otiai10_curr",
        importpath = "github.com/otiai10/curr",
        sum = "h1:TJIWdbX0B+kpNagQrjgq8bCMrbhiuX73M2XwgtDMoOI=",
        version = "v1.0.0",
    )
    go_repository(
        name = "com_github_otiai10_mint",
        importpath = "github.com/otiai10/mint",
        sum = "h1:BCmzIS3n71sGfHB5NMNDB3lHYPz8fWSkCAErHed//qc=",
        version = "v1.3.1",
    )

    go_repository(
        name = "com_github_pact_foundation_pact_go",
        importpath = "github.com/pact-foundation/pact-go",
        sum = "h1:OYkFijGHoZAYbOIb1LWXrwKQbMMRUv1oQ89blD2Mh2Q=",
        version = "v1.0.4",
    )
    go_repository(
        name = "com_github_pascaldekloe_goe",
        importpath = "github.com/pascaldekloe/goe",
        sum = "h1:Lgl0gzECD8GnQ5QCWA8o6BtfL6mDH5rQgM4/fX3avOs=",
        version = "v0.0.0-20180627143212-57f6aae5913c",
    )

    go_repository(
        name = "com_github_patrickmn_go_cache",
        importpath = "github.com/patrickmn/go-cache",
        sum = "h1:HRMgzkcYKYpi3C8ajMPV8OFXaaRUnok+kx1WdO15EQc=",
        version = "v2.1.0+incompatible",
    )
    go_repository(
        name = "com_github_paulbellamy_ratecounter",
        importpath = "github.com/paulbellamy/ratecounter",
        sum = "h1:2L/RhJq+HA8gBQImDXtLPrDXK5qAj6ozWVK/zFXVJGs=",
        version = "v0.2.0",
    )
    go_repository(
        name = "com_github_pbnjay_memory",
        importpath = "github.com/pbnjay/memory",
        sum = "h1:onHthvaw9LFnH4t2DcNVpwGmV9E1BkGknEliJkfwQj0=",
        version = "v0.0.0-20210728143218-7b4eea64cf58",
    )

    go_repository(
        name = "com_github_pborman_uuid",
        importpath = "github.com/pborman/uuid",
        sum = "h1:+ZZIw58t/ozdjRaXh/3awHfmWRbzYxJoAdNJxe/3pvw=",
        version = "v1.2.1",
    )
    go_repository(
        name = "com_github_pelletier_go_toml",
        importpath = "github.com/pelletier/go-toml",
        sum = "h1:T5zMGML61Wp+FlcbWjRDT7yAxhJNAiPPLOFECq181zc=",
        version = "v1.2.0",
    )
    go_repository(
        name = "com_github_performancecopilot_speed",
        importpath = "github.com/performancecopilot/speed",
        sum = "h1:2WnRzIquHa5QxaJKShDkLM+sc0JPuwhXzK8OYOyt3Vg=",
        version = "v3.0.0+incompatible",
    )

    go_repository(
        name = "com_github_peterbourgon_diskv",
        importpath = "github.com/peterbourgon/diskv",
        sum = "h1:UBdAOUP5p4RWqPBg048CAvpKN+vxiaj6gdUUzhl4XmI=",
        version = "v2.0.1+incompatible",
    )

    go_repository(
        name = "com_github_peterh_liner",
        importpath = "github.com/peterh/liner",
        sum = "h1:w/UPXyl5GfahFxcTOz2j9wCIHNI+pUPr2laqpojKNCg=",
        version = "v1.2.0",
    )

    go_repository(
        name = "com_github_philhofer_fwd",
        importpath = "github.com/philhofer/fwd",
        sum = "h1:UbZqGr5Y38ApvM/V/jEljVxwocdweyH+vmYvRPBnbqQ=",
        version = "v1.0.0",
    )

    go_repository(
        name = "com_github_pierrec_lz4",
        importpath = "github.com/pierrec/lz4",
        sum = "h1:mFe7ttWaflA46Mhqh+jUfjp2qTbPYxLB2/OyBppH9dg=",
        version = "v2.4.1+incompatible",
    )
    go_repository(
        name = "com_github_pkg_diff",
        importpath = "github.com/pkg/diff",
        sum = "h1:aoZm08cpOy4WuID//EZDgcC4zIxODThtZNPirFr42+A=",
        version = "v0.0.0-20210226163009-20ebb0f2a09e",
    )

    go_repository(
        name = "com_github_pkg_errors",
        importpath = "github.com/pkg/errors",
        sum = "h1:FEBLx1zS214owpjy7qsBeixbURkuhQAwrK5UwLGTwt4=",
        version = "v0.9.1",
    )
    go_repository(
        name = "com_github_pkg_profile",
        importpath = "github.com/pkg/profile",
        sum = "h1:042Buzk+NhDI+DeSAA62RwJL8VAuZUMQZUjCsRz1Mug=",
        version = "v1.5.0",
    )

    go_repository(
        name = "com_github_pkg_term",
        importpath = "github.com/pkg/term",
        sum = "h1:tFwafIEMf0B7NlcxV/zJ6leBIa81D3hgGSgsE5hCkOQ=",
        version = "v0.0.0-20180730021639-bffc007b7fd5",
    )
    go_repository(
        name = "com_github_pmezard_go_difflib",
        importpath = "github.com/pmezard/go-difflib",
        sum = "h1:4DBwDE0NGyQoBHbLQYPwSUPoCMWR5BEzIk/f1lZbAQM=",
        version = "v1.0.0",
    )
    go_repository(
        name = "com_github_posener_complete",
        importpath = "github.com/posener/complete",
        sum = "h1:ccV59UEOTzVDnDUEFdT95ZzHVZ+5+158q8+SJb2QV5w=",
        version = "v1.1.1",
    )

    go_repository(
        name = "com_github_prometheus_client_golang",
        importpath = "github.com/prometheus/client_golang",
        sum = "h1:51L9cDoUHVrXx4zWYlcLQIZ+d+VXHgqnYKkIuq4g/34=",
        version = "v1.12.2",
    )
    go_repository(
        name = "com_github_prometheus_client_model",
        importpath = "github.com/prometheus/client_model",
        sum = "h1:uq5h0d+GuxiXLJLNABMgp2qUWDPiLvgCzz2dUR+/W/M=",
        version = "v0.2.0",
    )
    go_repository(
        name = "com_github_prometheus_common",
        importpath = "github.com/prometheus/common",
        sum = "h1:Eyr+Pw2VymWejHqCugNaQXkAi6KayVNxaHeu6khmFBE=",
        version = "v0.35.0",
    )
    go_repository(
        name = "com_github_prometheus_procfs",
        importpath = "github.com/prometheus/procfs",
        sum = "h1:4jVXhlkAyzOScmCkXBTOLRLTz8EeU+eyjrwB/EPq0VU=",
        version = "v0.7.3",
    )
    go_repository(
        name = "com_github_prometheus_prom2json",
        importpath = "github.com/prometheus/prom2json",
        sum = "h1:BlqrtbT9lLH3ZsOVhXPsHzFrApCTKRifB7gjJuypu6Y=",
        version = "v1.3.0",
    )

    go_repository(
        name = "com_github_prometheus_tsdb",
        importpath = "github.com/prometheus/tsdb",
        sum = "h1:If5rVCMTp6W2SiRAQFlbpJNgVlgMEd+U2GZckwK38ic=",
        version = "v0.10.0",
    )
    go_repository(
<<<<<<< HEAD
        name = "com_github_protolambda_go_ethereum",
        importpath = "github.com/protolambda/go-ethereum",
        sum = "h1:yxWVdke0gq0MxxmUfAvhd3bSOkdJMSOSjFemokiN6kc=",
        version = "v1.7.3",
=======
        name = "com_github_prysmaticlabs_fastssz",
        importpath = "github.com/prysmaticlabs/fastssz",
        sum = "h1:Y3PcvUrnneMWLuypZpwPz8P70/DQsz6KgV9JveKpyZs=",
        version = "v0.0.0-20220628121656-93dfe28febab",
>>>>>>> 616cfd33
    )

    go_repository(
        name = "com_github_prysmaticlabs_go_bitfield",
        importpath = "github.com/prysmaticlabs/go-bitfield",
        sum = "h1:0tVE4tdWQK9ZpYygoV7+vS6QkDvQVySboMVEIxBJmXw=",
        version = "v0.0.0-20210809151128-385d8c5e3fb7",
    )
    go_repository(
        name = "com_github_prysmaticlabs_gohashtree",
        importpath = "github.com/prysmaticlabs/gohashtree",
        sum = "h1:920mmUNkTZ9zIWXjArGv6iU45b85gjUvq/4L1ZHWVYQ=",
        version = "v0.0.1-alpha.0.20220303211031-f753e083138c",
    )

    go_repository(
        name = "com_github_prysmaticlabs_prombbolt",
        importpath = "github.com/prysmaticlabs/prombbolt",
        sum = "h1:9PHRCuO/VN0s9k+RmLykho7AjDxblNYI5bYKed16NPU=",
        version = "v0.0.0-20210126082820-9b7adba6db7c",
    )
    go_repository(
        name = "com_github_prysmaticlabs_protoc_gen_go_cast",
        importpath = "github.com/prysmaticlabs/protoc-gen-go-cast",
        sum = "h1:+jhXLjEYVW4qU2z5SOxlxN+Hv/A9FDf0HpfDurfMEz0=",
        version = "v0.0.0-20211014160335-757fae4f38c6",
    )

    go_repository(
        name = "com_github_puerkitobio_purell",
        importpath = "github.com/PuerkitoBio/purell",
        sum = "h1:0GoNN3taZV6QI81IXgCbxMyEaJDXMSIjArYBCYzVVvs=",
        version = "v1.0.0",
    )
    go_repository(
        name = "com_github_puerkitobio_urlesc",
        importpath = "github.com/PuerkitoBio/urlesc",
        sum = "h1:JCHLVE3B+kJde7bIEo5N4J+ZbLhp0J1Fs+ulyRws4gE=",
        version = "v0.0.0-20160726150825-5bd2802263f2",
    )
    go_repository(
        name = "com_github_r3labs_sse",
        importpath = "github.com/r3labs/sse",
        sum = "h1:zAsgcP8MhzAbhMnB1QQ2O7ZhWYVGYSR2iVcjzQuPV+o=",
        version = "v0.0.0-20210224172625-26fe804710bc",
    )
    go_repository(
        name = "com_github_raulk_clock",
        importpath = "github.com/raulk/clock",
        sum = "h1:dpb29+UKMbLqiU/jqIJptgLR1nn23HLgMY0sTCDza5Y=",
        version = "v1.1.0",
    )
    go_repository(
        name = "com_github_raulk_go_watchdog",
        importpath = "github.com/raulk/go-watchdog",
        sum = "h1:konN75pw2BMmZ+AfuAm5rtFsWcJpKF3m02rKituuXNo=",
        version = "v1.2.0",
    )

    go_repository(
        name = "com_github_rcrowley_go_metrics",
        importpath = "github.com/rcrowley/go-metrics",
        sum = "h1:dY6ETXrvDG7Sa4vE8ZQG4yqWg6UnOcbqTAahkV813vQ=",
        version = "v0.0.0-20190826022208-cac0b30c2563",
    )

    go_repository(
        name = "com_github_retailnext_hllpp",
        importpath = "github.com/retailnext/hllpp",
        sum = "h1:RnWNS9Hlm8BIkjr6wx8li5abe0fr73jljLycdfemTp0=",
        version = "v1.0.1-0.20180308014038-101a6d2f8b52",
    )
    go_repository(
        name = "com_github_rivo_tview",
        importpath = "github.com/rivo/tview",
        sum = "h1:rqaqSUdaW+OBbjnsrOoiaJv43mSRARuvsAuirmdxu7E=",
        version = "v0.0.0-20200712113419-c65badfc3d92",
    )
    go_repository(
        name = "com_github_rivo_uniseg",
        importpath = "github.com/rivo/uniseg",
        sum = "h1:+2KBaVoUmb9XzDsrx/Ct0W/EYOSFf/nWTauy++DprtY=",
        version = "v0.1.0",
    )

    go_repository(
        name = "com_github_rjeczalik_notify",
        importpath = "github.com/rjeczalik/notify",
        sum = "h1:CLCKso/QK1snAlnhNR/CNvNiFU2saUtjV0bx3EwNeCE=",
        version = "v0.9.1",
    )

    go_repository(
        name = "com_github_rogpeppe_fastuuid",
        importpath = "github.com/rogpeppe/fastuuid",
        sum = "h1:Ppwyp6VYCF1nvBTXL3trRso7mXMlRrw9ooo375wvi2s=",
        version = "v1.2.0",
    )
    go_repository(
        name = "com_github_rogpeppe_go_internal",
        importpath = "github.com/rogpeppe/go-internal",
        sum = "h1:FCbCCtXNOY3UtUuHUYaghJg4y7Fd14rXifAYUAtL9R8=",
        version = "v1.8.0",
    )

    go_repository(
        name = "com_github_rs_cors",
        importpath = "github.com/rs/cors",
        sum = "h1:+88SsELBHx5r+hZ8TCkggzSstaWNbDvThkVK8H6f9ik=",
        version = "v1.7.0",
    )

    go_repository(
        name = "com_github_russross_blackfriday",
        importpath = "github.com/russross/blackfriday",
        sum = "h1:HyvC0ARfnZBqnXwABFeSZHpKvJHJJfPz81GNueLj0oo=",
        version = "v1.5.2",
    )

    go_repository(
        name = "com_github_russross_blackfriday_v2",
        importpath = "github.com/russross/blackfriday/v2",
        sum = "h1:lPqVAte+HuHNfhJ/0LC98ESWRz8afy9tM/0RK8m9o+Q=",
        version = "v2.0.1",
    )
    go_repository(
        name = "com_github_ryanuber_columnize",
        importpath = "github.com/ryanuber/columnize",
        sum = "h1:UFr9zpz4xgTnIE5yIMtWAMngCdZ9p/+q6lTbgelo80M=",
        version = "v0.0.0-20160712163229-9b3edd62028f",
    )
    go_repository(
        name = "com_github_samuel_go_zookeeper",
        importpath = "github.com/samuel/go-zookeeper",
        sum = "h1:p3Vo3i64TCLY7gIfzeQaUJ+kppEO5WQG3cL8iE8tGHU=",
        version = "v0.0.0-20190923202752-2cc03de413da",
    )

    go_repository(
        name = "com_github_satori_go_uuid",
        importpath = "github.com/satori/go.uuid",
        sum = "h1:0uYX9dsZ2yD7q2RtLRtPSdGDWzjeM3TbMJP9utgA0ww=",
        version = "v1.2.0",
    )

    go_repository(
        name = "com_github_schollz_progressbar_v3",
        importpath = "github.com/schollz/progressbar/v3",
        sum = "h1:nMinx+JaEm/zJz4cEyClQeAw5rsYSB5th3xv+5lV6Vg=",
        version = "v3.3.4",
    )
    go_repository(
        name = "com_github_sean_seed",
        importpath = "github.com/sean-/seed",
        sum = "h1:nn5Wsu0esKSJiIVhscUtVbo7ada43DJhG55ua/hjS5I=",
        version = "v0.0.0-20170313163322-e2103e2c3529",
    )
    go_repository(
        name = "com_github_segmentio_kafka_go",
        importpath = "github.com/segmentio/kafka-go",
        sum = "h1:HtCSf6B4gN/87yc5qTl7WsxPKQIIGXLPPM1bMCPOsoY=",
        version = "v0.2.0",
    )

    go_repository(
        name = "com_github_sergi_go_diff",
        importpath = "github.com/sergi/go-diff",
        sum = "h1:Kpca3qRNrduNnOQeazBd0ysaKrUJiIuISHxogkT9RPQ=",
        version = "v1.0.0",
    )

    go_repository(
        name = "com_github_shirou_gopsutil",
        importpath = "github.com/shirou/gopsutil",
        sum = "h1:Bn1aCHHRnjv4Bl16T8rcaFjYSrGrIZvpiGO6P3Q4GpU=",
        version = "v3.21.4-0.20210419000835-c7a38de76ee5+incompatible",
    )
    go_repository(
        name = "com_github_shopify_sarama",
        importpath = "github.com/Shopify/sarama",
        sum = "h1:3jnfWKD7gVwbB1KSy/lE0szA9duPuSFLViK0o/d3DgA=",
        version = "v1.26.1",
    )
    go_repository(
        name = "com_github_shopify_toxiproxy",
        importpath = "github.com/Shopify/toxiproxy",
        sum = "h1:TKdv8HiTLgE5wdJuEML90aBgNWsokNbMijUGhmcoBJc=",
        version = "v2.1.4+incompatible",
    )
    go_repository(
        name = "com_github_shurcool_component",
        importpath = "github.com/shurcooL/component",
        sum = "h1:Fth6mevc5rX7glNLpbAMJnqKlfIkcTjZCSHEeqvKbcI=",
        version = "v0.0.0-20170202220835-f88ec8f54cc4",
    )
    go_repository(
        name = "com_github_shurcool_events",
        importpath = "github.com/shurcooL/events",
        sum = "h1:vabduItPAIz9px5iryD5peyx7O3Ya8TBThapgXim98o=",
        version = "v0.0.0-20181021180414-410e4ca65f48",
    )
    go_repository(
        name = "com_github_shurcool_github_flavored_markdown",
        importpath = "github.com/shurcooL/github_flavored_markdown",
        sum = "h1:qb9IthCFBmROJ6YBS31BEMeSYjOscSiG+EO+JVNTz64=",
        version = "v0.0.0-20181002035957-2122de532470",
    )
    go_repository(
        name = "com_github_shurcool_go",
        importpath = "github.com/shurcooL/go",
        sum = "h1:MZM7FHLqUHYI0Y/mQAt3d2aYa0SiNms/hFqC9qJYolM=",
        version = "v0.0.0-20180423040247-9e1955d9fb6e",
    )
    go_repository(
        name = "com_github_shurcool_go_goon",
        importpath = "github.com/shurcooL/go-goon",
        sum = "h1:llrF3Fs4018ePo4+G/HV/uQUqEI1HMDjCeOf2V6puPc=",
        version = "v0.0.0-20170922171312-37c2f522c041",
    )
    go_repository(
        name = "com_github_shurcool_gofontwoff",
        importpath = "github.com/shurcooL/gofontwoff",
        sum = "h1:Yoy/IzG4lULT6qZg62sVC+qyBL8DQkmD2zv6i7OImrc=",
        version = "v0.0.0-20180329035133-29b52fc0a18d",
    )
    go_repository(
        name = "com_github_shurcool_gopherjslib",
        importpath = "github.com/shurcooL/gopherjslib",
        sum = "h1:UOk+nlt1BJtTcH15CT7iNO7YVWTfTv/DNwEAQHLIaDQ=",
        version = "v0.0.0-20160914041154-feb6d3990c2c",
    )
    go_repository(
        name = "com_github_shurcool_highlight_diff",
        importpath = "github.com/shurcooL/highlight_diff",
        sum = "h1:vYEG87HxbU6dXj5npkeulCS96Dtz5xg3jcfCgpcvbIw=",
        version = "v0.0.0-20170515013008-09bb4053de1b",
    )
    go_repository(
        name = "com_github_shurcool_highlight_go",
        importpath = "github.com/shurcooL/highlight_go",
        sum = "h1:7pDq9pAMCQgRohFmd25X8hIH8VxmT3TaDm+r9LHxgBk=",
        version = "v0.0.0-20181028180052-98c3abbbae20",
    )
    go_repository(
        name = "com_github_shurcool_home",
        importpath = "github.com/shurcooL/home",
        sum = "h1:MPblCbqA5+z6XARjScMfz1TqtJC7TuTRj0U9VqIBs6k=",
        version = "v0.0.0-20181020052607-80b7ffcb30f9",
    )
    go_repository(
        name = "com_github_shurcool_htmlg",
        importpath = "github.com/shurcooL/htmlg",
        sum = "h1:crYRwvwjdVh1biHzzciFHe8DrZcYrVcZFlJtykhRctg=",
        version = "v0.0.0-20170918183704-d01228ac9e50",
    )
    go_repository(
        name = "com_github_shurcool_httperror",
        importpath = "github.com/shurcooL/httperror",
        sum = "h1:eHRtZoIi6n9Wo1uR+RU44C247msLWwyA89hVKwRLkMk=",
        version = "v0.0.0-20170206035902-86b7830d14cc",
    )
    go_repository(
        name = "com_github_shurcool_httpfs",
        importpath = "github.com/shurcooL/httpfs",
        sum = "h1:SWV2fHctRpRrp49VXJ6UZja7gU9QLHwRpIPBN89SKEo=",
        version = "v0.0.0-20171119174359-809beceb2371",
    )
    go_repository(
        name = "com_github_shurcool_httpgzip",
        importpath = "github.com/shurcooL/httpgzip",
        sum = "h1:fxoFD0in0/CBzXoyNhMTjvBZYW6ilSnTw7N7y/8vkmM=",
        version = "v0.0.0-20180522190206-b1c53ac65af9",
    )
    go_repository(
        name = "com_github_shurcool_issues",
        importpath = "github.com/shurcooL/issues",
        sum = "h1:T4wuULTrzCKMFlg3HmKHgXAF8oStFb/+lOIupLV2v+o=",
        version = "v0.0.0-20181008053335-6292fdc1e191",
    )
    go_repository(
        name = "com_github_shurcool_issuesapp",
        importpath = "github.com/shurcooL/issuesapp",
        sum = "h1:Y+TeIabU8sJD10Qwd/zMty2/LEaT9GNDaA6nyZf+jgo=",
        version = "v0.0.0-20180602232740-048589ce2241",
    )
    go_repository(
        name = "com_github_shurcool_notifications",
        importpath = "github.com/shurcooL/notifications",
        sum = "h1:TQVQrsyNaimGwF7bIhzoVC9QkKm4KsWd8cECGzFx8gI=",
        version = "v0.0.0-20181007000457-627ab5aea122",
    )
    go_repository(
        name = "com_github_shurcool_octicon",
        importpath = "github.com/shurcooL/octicon",
        sum = "h1:bu666BQci+y4S0tVRVjsHUeRon6vUXmsGBwdowgMrg4=",
        version = "v0.0.0-20181028054416-fa4f57f9efb2",
    )
    go_repository(
        name = "com_github_shurcool_reactions",
        importpath = "github.com/shurcooL/reactions",
        sum = "h1:LneqU9PHDsg/AkPDU3AkqMxnMYL+imaqkpflHu73us8=",
        version = "v0.0.0-20181006231557-f2e0b4ca5b82",
    )

    go_repository(
        name = "com_github_shurcool_sanitized_anchor_name",
        importpath = "github.com/shurcooL/sanitized_anchor_name",
        sum = "h1:PdmoCO6wvbs+7yrJyMORt4/BmY5IYyJwS/kOiWx8mHo=",
        version = "v1.0.0",
    )
    go_repository(
        name = "com_github_shurcool_users",
        importpath = "github.com/shurcooL/users",
        sum = "h1:YGaxtkYjb8mnTvtufv2LKLwCQu2/C7qFB7UtrOlTWOY=",
        version = "v0.0.0-20180125191416-49c67e49c537",
    )
    go_repository(
        name = "com_github_shurcool_webdavfs",
        importpath = "github.com/shurcooL/webdavfs",
        sum = "h1:JtcyT0rk/9PKOdnKQzuDR+FSjh7SGtJwpgVpfZBRKlQ=",
        version = "v0.0.0-20170829043945-18c3829fa133",
    )

    go_repository(
        name = "com_github_sirupsen_logrus",
        importpath = "github.com/sirupsen/logrus",
        sum = "h1:dJKuHgqk1NNQlqoA6BTlM1Wf9DOH3NBjQyu0h9+AZZE=",
        version = "v1.8.1",
    )

    go_repository(
        name = "com_github_smartystreets_assertions",
        importpath = "github.com/smartystreets/assertions",
        sum = "h1:zE9ykElWQ6/NYmHa3jpm/yHnI4xSofP+UP6SpjHcSeM=",
        version = "v0.0.0-20180927180507-b2de0cb4f26d",
    )
    go_repository(
        name = "com_github_smartystreets_goconvey",
        importpath = "github.com/smartystreets/goconvey",
        sum = "h1:fv0U8FUIMPNf1L9lnHLvLhgicrIVChEkdzIKYqbNC9s=",
        version = "v1.6.4",
    )
    go_repository(
        name = "com_github_smola_gocompat",
        importpath = "github.com/smola/gocompat",
        sum = "h1:6b1oIMlUXIpz//VKEDzPVBK8KG7beVwmHIUEBIs/Pns=",
        version = "v0.2.0",
    )
    go_repository(
        name = "com_github_soheilhy_cmux",
        importpath = "github.com/soheilhy/cmux",
        sum = "h1:0HKaf1o97UwFjHH9o5XsHUOF+tqmdA7KEzXLpiyaw0E=",
        version = "v0.1.4",
    )
    go_repository(
        name = "com_github_sony_gobreaker",
        importpath = "github.com/sony/gobreaker",
        sum = "h1:oMnRNZXX5j85zso6xCPRNPtmAycat+WcoKbklScLDgQ=",
        version = "v0.4.1",
    )
    go_repository(
        name = "com_github_sourcegraph_annotate",
        importpath = "github.com/sourcegraph/annotate",
        sum = "h1:yKm7XZV6j9Ev6lojP2XaIshpT4ymkqhMeSghO5Ps00E=",
        version = "v0.0.0-20160123013949-f4cad6c6324d",
    )
    go_repository(
        name = "com_github_sourcegraph_syntaxhighlight",
        importpath = "github.com/sourcegraph/syntaxhighlight",
        sum = "h1:qpG93cPwA5f7s/ZPBJnGOYQNK/vKsaDaseuKT5Asee8=",
        version = "v0.0.0-20170531221838-bd320f5d308e",
    )

    go_repository(
        name = "com_github_spacemonkeygo_openssl",
        importpath = "github.com/spacemonkeygo/openssl",
        sum = "h1:/eS3yfGjQKG+9kayBkj0ip1BGhq6zJ3eaVksphxAaek=",
        version = "v0.0.0-20181017203307-c2dcc5cca94a",
    )
    go_repository(
        name = "com_github_spacemonkeygo_spacelog",
        importpath = "github.com/spacemonkeygo/spacelog",
        sum = "h1:RC6RW7j+1+HkWaX/Yh71Ee5ZHaHYt7ZP4sQgUrm6cDU=",
        version = "v0.0.0-20180420211403-2296661a0572",
    )

    go_repository(
        name = "com_github_spaolacci_murmur3",
        importpath = "github.com/spaolacci/murmur3",
        sum = "h1:7c1g84S4BPRrfL5Xrdp6fOJ206sU9y293DDHaoy0bLI=",
        version = "v1.1.0",
    )
    go_repository(
        name = "com_github_spf13_afero",
        importpath = "github.com/spf13/afero",
        sum = "h1:5jhuqJyZCZf2JRofRvN/nIFgIWNzPa3/Vz8mYylgbWc=",
        version = "v1.2.2",
    )
    go_repository(
        name = "com_github_spf13_cast",
        importpath = "github.com/spf13/cast",
        sum = "h1:oget//CVOEoFewqQxwr0Ej5yjygnqGkvggSE/gB35Q8=",
        version = "v1.3.0",
    )

    go_repository(
        name = "com_github_spf13_cobra",
        importpath = "github.com/spf13/cobra",
        sum = "h1:O63eWlXlvyw4YdsuatjRIU6emvJ2fqz+PTdMEoxIT2s=",
        version = "v1.0.1-0.20201006035406-b97b5ead31f7",
    )
    go_repository(
        name = "com_github_spf13_jwalterweatherman",
        importpath = "github.com/spf13/jwalterweatherman",
        sum = "h1:XHEdyB+EcvlqZamSM4ZOMGlc93t6AcsBEu9Gc1vn7yk=",
        version = "v1.0.0",
    )

    go_repository(
        name = "com_github_spf13_pflag",
        importpath = "github.com/spf13/pflag",
        sum = "h1:iy+VFUOCP1a+8yFto/drg2CJ5u0yRoB7fZw3DKv/JXA=",
        version = "v1.0.5",
    )
    go_repository(
        name = "com_github_spf13_viper",
        importpath = "github.com/spf13/viper",
        sum = "h1:xVKxvI7ouOI5I+U9s2eeiUfMaWBVoXA3AWskkrqK0VM=",
        version = "v1.7.0",
    )
    go_repository(
        name = "com_github_src_d_envconfig",
        importpath = "github.com/src-d/envconfig",
        sum = "h1:/AJi6DtjFhZKNx3OB2qMsq7y4yT5//AeSZIe7rk+PX8=",
        version = "v1.0.0",
    )
    go_repository(
        name = "com_github_stackexchange_wmi",
        importpath = "github.com/StackExchange/wmi",
        sum = "h1:5sXbqlSomvdjlRbWyNqkPsJ3Fg+tQZCbgeX1VGljbQY=",
        version = "v0.0.0-20210224194228-fe8f1750fd46",
    )
    go_repository(
        name = "com_github_status_im_keycard_go",
        importpath = "github.com/status-im/keycard-go",
        sum = "h1:Oo2KZNP70KE0+IUJSidPj/BFS/RXNHmKIJOdckzml2E=",
        version = "v0.0.0-20200402102358-957c09536969",
    )

    go_repository(
        name = "com_github_streadway_amqp",
        importpath = "github.com/streadway/amqp",
        sum = "h1:WhxRHzgeVGETMlmVfqhRn8RIeeNoPr2Czh33I4Zdccw=",
        version = "v0.0.0-20190827072141-edfb9018d271",
    )
    go_repository(
        name = "com_github_streadway_handy",
        importpath = "github.com/streadway/handy",
        sum = "h1:AhmOdSHeswKHBjhsLs/7+1voOxT+LLrSk/Nxvk35fug=",
        version = "v0.0.0-20190108123426-d5acb3125c2a",
    )

    go_repository(
        name = "com_github_stretchr_objx",
        importpath = "github.com/stretchr/objx",
        sum = "h1:2vfRuCMp5sSVIDSqO8oNnWJq7mPa6KVP3iPIwFBuy8A=",
        version = "v0.1.1",
    )
    go_repository(
        name = "com_github_stretchr_testify",
        importpath = "github.com/stretchr/testify",
        sum = "h1:nwc3DEeHmmLAfoZucVR881uASk0Mfjw8xYJ99tb5CcY=",
        version = "v1.7.0",
    )

    go_repository(
        name = "com_github_subosito_gotenv",
        importpath = "github.com/subosito/gotenv",
        sum = "h1:Slr1R9HxAlEKefgq5jn9U+DnETlIUa6HfgEzj0g5d7s=",
        version = "v1.2.0",
    )
    http_archive(
        name = "com_github_supranational_blst",
        urls = [
            "https://github.com/supranational/blst/archive/0eab29bb46449d45be14df98ce38cbb8f9a05918.tar.gz",
        ],
        strip_prefix = "blst-0eab29bb46449d45be14df98ce38cbb8f9a05918",
        build_file = "//third_party:blst/blst.BUILD",
        sha256 = "29e818ea9636a604d86f53a2bab7ad5cba20ff043606edb81f3a384ff58393cd",
    )
    go_repository(
        name = "com_github_syndtr_goleveldb",
        importpath = "github.com/syndtr/goleveldb",
        sum = "h1:epCh84lMvA70Z7CTTCmYQn2CKbY8j86K7/FAIr141uY=",
        version = "v1.0.1-0.20210819022825-2ae1ddf74ef7",
    )
    go_repository(
        name = "com_github_tarm_serial",
        importpath = "github.com/tarm/serial",
        sum = "h1:UyzmZLoiDWMRywV4DUYb9Fbt8uiOSooupjTq10vpvnU=",
        version = "v0.0.0-20180830185346-98f6abe2eb07",
    )

    go_repository(
        name = "com_github_templexxx_cpufeat",
        importpath = "github.com/templexxx/cpufeat",
        sum = "h1:89CEmDvlq/F7SJEOqkIdNDGJXrQIhuIx9D2DBXjavSU=",
        version = "v0.0.0-20180724012125-cef66df7f161",
    )
    go_repository(
        name = "com_github_templexxx_xor",
        importpath = "github.com/templexxx/xor",
        sum = "h1:fj5tQ8acgNUr6O8LEplsxDhUIe2573iLkJc+PqnzZTI=",
        version = "v0.0.0-20191217153810-f85b25db303b",
    )
    go_repository(
        name = "com_github_tenntenn_modver",
        importpath = "github.com/tenntenn/modver",
        sum = "h1:2klLppGhDgzJrScMpkj9Ujy3rXPUspSjAcev9tSEBgA=",
        version = "v1.0.1",
    )
    go_repository(
        name = "com_github_tenntenn_text_transform",
        importpath = "github.com/tenntenn/text/transform",
        sum = "h1:f+jULpRQGxTSkNYKJ51yaw6ChIqO+Je8UqsTKN/cDag=",
        version = "v0.0.0-20200319021203-7eef512accb3",
    )

    go_repository(
        name = "com_github_thomaso_mirodin_intmath",
        importpath = "github.com/thomaso-mirodin/intmath",
        sum = "h1:cR8/SYRgyQCt5cNCMniB/ZScMkhI9nk8U5C7SbISXjo=",
        version = "v0.0.0-20160323211736-5dc6d854e46e",
    )

    go_repository(
        name = "com_github_tinylib_msgp",
        importpath = "github.com/tinylib/msgp",
        sum = "h1:DfdQrzQa7Yh2es9SuLkixqxuXS2SxsdYn0KbdrOGWD8=",
        version = "v1.0.2",
    )
    go_repository(
        name = "com_github_tjfoc_gmsm",
        importpath = "github.com/tjfoc/gmsm",
        sum = "h1:i7c6Za/IlgBvnGxYpfD7L3TGuaS+v6oGcgq+J9/ecEA=",
        version = "v1.3.0",
    )
    go_repository(
        name = "com_github_tklauser_go_sysconf",
        importpath = "github.com/tklauser/go-sysconf",
        sum = "h1:uu3Xl4nkLzQfXNsWn15rPc/HQCJKObbt1dKJeWp3vU4=",
        version = "v0.3.5",
    )
    go_repository(
        name = "com_github_tklauser_numcpus",
        importpath = "github.com/tklauser/numcpus",
        sum = "h1:oyhllyrScuYI6g+h/zUvNXNp1wy7x8qQy3t/piefldA=",
        version = "v0.2.2",
    )

    go_repository(
        name = "com_github_tmc_grpc_websocket_proxy",
        importpath = "github.com/tmc/grpc-websocket-proxy",
        sum = "h1:LnC5Kc/wtumK+WB441p7ynQJzVuNRJiqddSIE3IlSEQ=",
        version = "v0.0.0-20190109142713-0ad062ec5ee5",
    )

    go_repository(
        name = "com_github_trailofbits_go_mutexasserts",
        importpath = "github.com/trailofbits/go-mutexasserts",
        sum = "h1:8LRP+2JK8piIUU16ZDgWDXwjJcuJNTtCzadjTZj8Jf0=",
        version = "v0.0.0-20200708152505-19999e7d3cef",
    )
    go_repository(
        name = "com_github_twitchtv_twirp",
        importpath = "github.com/twitchtv/twirp",
        sum = "h1:3fNSDoSPyq+fTrifIvGue9XM/tptzuhiGY83rxPVNUg=",
        version = "v7.1.0+incompatible",
    )
    go_repository(
        name = "com_github_tyler_smith_go_bip39",
        importpath = "github.com/tyler-smith/go-bip39",
        sum = "h1:5eUemwrMargf3BSLRRCalXT93Ns6pQJIjYQN2nyfOP8=",
        version = "v1.1.0",
    )

    go_repository(
        name = "com_github_uber_jaeger_client_go",
        importpath = "github.com/uber/jaeger-client-go",
        sum = "h1:IxcNZ7WRY1Y3G4poYlx24szfsn/3LvK9QHCq9oQw8+U=",
        version = "v2.25.0+incompatible",
    )
    go_repository(
        name = "com_github_ugorji_go_codec",
        importpath = "github.com/ugorji/go/codec",
        sum = "h1:3SVOIvH7Ae1KRYyQWRjXWJEA9sS/c/pjvH++55Gr648=",
        version = "v0.0.0-20181204163529-d75b2dcb6bc8",
    )

    go_repository(
        name = "com_github_urfave_cli",
        importpath = "github.com/urfave/cli",
        sum = "h1:gsqYFH8bb9ekPA12kRo0hfjngWQjkJPlN9R0N78BoUo=",
        version = "v1.22.2",
    )
    go_repository(
        name = "com_github_urfave_cli_v2",
        importpath = "github.com/urfave/cli/v2",
        sum = "h1:qph92Y649prgesehzOrQjdWyxFOp/QVM+6imKHad91M=",
        version = "v2.3.0",
    )
    go_repository(
        name = "com_github_uudashr_gocognit",
        importpath = "github.com/uudashr/gocognit",
        sum = "h1:rrSex7oHr3/pPLQ0xoWq108XMU8s678FJcQ+aSfOHa4=",
        version = "v1.0.5",
    )

    go_repository(
        name = "com_github_valyala_bytebufferpool",
        importpath = "github.com/valyala/bytebufferpool",
        sum = "h1:GqA5TC/0021Y/b9FG4Oi9Mr3q7XYx6KllzawFIhcdPw=",
        version = "v1.0.0",
    )
    go_repository(
        name = "com_github_valyala_fasttemplate",
        importpath = "github.com/valyala/fasttemplate",
        sum = "h1:TVEnxayobAdVkhQfrfes2IzOB6o+z4roRkPF52WA1u4=",
        version = "v1.2.1",
    )

    go_repository(
        name = "com_github_viant_assertly",
        importpath = "github.com/viant/assertly",
        sum = "h1:5x1GzBaRteIwTr5RAGFVG14uNeRFxVNbXPWrK2qAgpc=",
        version = "v0.4.8",
    )
    go_repository(
        name = "com_github_viant_toolbox",
        importpath = "github.com/viant/toolbox",
        sum = "h1:6TteTDQ68CjgcCe8wH3D3ZhUQQOJXMTbj/D9rkk2a1k=",
        version = "v0.24.0",
    )

    go_repository(
        name = "com_github_victoriametrics_fastcache",
        importpath = "github.com/VictoriaMetrics/fastcache",
        sum = "h1:C/3Oi3EiBCqufydp1neRZkqcwmEiuRT9c3fqvvgKm5o=",
        version = "v1.6.0",
    )
    go_repository(
        name = "com_github_vividcortex_gohistogram",
        importpath = "github.com/VividCortex/gohistogram",
        sum = "h1:6+hBz+qvs0JOrrNhhmR7lFxo5sINxBCGXrdtl/UvroE=",
        version = "v1.0.0",
    )

    go_repository(
        name = "com_github_wealdtech_go_bytesutil",
        importpath = "github.com/wealdtech/go-bytesutil",
        sum = "h1:ocEg3Ke2GkZ4vQw5lp46rmO+pfqCCTgq35gqOy8JKVc=",
        version = "v1.1.1",
    )

    go_repository(
        name = "com_github_wealdtech_go_eth2_types_v2",
        build_directives = [
            "gazelle:resolve go github.com/herumi/bls-eth-go-binary/bls @herumi_bls_eth_go_binary//:go_default_library",
        ],
        importpath = "github.com/wealdtech/go-eth2-types/v2",
        sum = "h1:tiA6T88M6XQIbrV5Zz53l1G5HtRERcxQfmET225V4Ls=",
        version = "v2.5.2",
    )
    go_repository(
        name = "com_github_wealdtech_go_eth2_util",
        importpath = "github.com/wealdtech/go-eth2-util",
        sum = "h1:2INPeOR35x5LdFFpSzyw954WzTD+DFyHe3yKlJnG5As=",
        version = "v1.6.3",
    )

    go_repository(
        name = "com_github_wealdtech_go_eth2_wallet_encryptor_keystorev4",
        importpath = "github.com/wealdtech/go-eth2-wallet-encryptor-keystorev4",
        sum = "h1:SxrDVSr+oXuT1x8kZt4uWqNCvv5xXEGV9zd7cuSrZS8=",
        version = "v1.1.3",
    )

    go_repository(
        name = "com_github_wealdtech_go_eth2_wallet_types_v2",
        importpath = "github.com/wealdtech/go-eth2-wallet-types/v2",
        sum = "h1:264/meVYWt1wFw6Mtn+xwkZkXjID42gNra4rycoiDXI=",
        version = "v2.8.2",
    )
    go_repository(
        name = "com_github_wercker_journalhook",
        importpath = "github.com/wercker/journalhook",
        sum = "h1:shC1HB1UogxN5Ech3Yqaaxj1X/P656PPCB4RbojIJqc=",
        version = "v0.0.0-20180428041537-5d0a5ae867b3",
    )

    go_repository(
        name = "com_github_whyrusleeping_mdns",
        importpath = "github.com/whyrusleeping/mdns",
        sum = "h1:Y1/FEOpaCpD21WxrmfeIYCFPuVPRCY2XZTWzTNHGw30=",
        version = "v0.0.0-20190826153040-b9b60ed33aa9",
    )

    go_repository(
        name = "com_github_whyrusleeping_multiaddr_filter",
        importpath = "github.com/whyrusleeping/multiaddr-filter",
        sum = "h1:E9S12nwJwEOXe2d6gT6qxdvqMnNq+VnSsKPgm2ZZNds=",
        version = "v0.0.0-20160516205228-e903e4adabd7",
    )
    go_repository(
        name = "com_github_whyrusleeping_timecache",
        importpath = "github.com/whyrusleeping/timecache",
        sum = "h1:lYbXeSvJi5zk5GLKVuid9TVjS9a0OmLIDKTfoZBL6Ow=",
        version = "v0.0.0-20160911033111-cfcb2f1abfee",
    )

    go_repository(
        name = "com_github_willf_bitset",
        importpath = "github.com/willf/bitset",
        sum = "h1:ekJIKh6+YbUIVt9DfNbkR5d6aFcFTLDRyJNAACURBg8=",
        version = "v1.1.3",
    )

    go_repository(
        name = "com_github_x_cray_logrus_prefixed_formatter",
        importpath = "github.com/x-cray/logrus-prefixed-formatter",
        sum = "h1:00txxvfBM9muc0jiLIEAkAcIMJzfthRT6usrui8uGmg=",
        version = "v0.5.2",
    )
    go_repository(
        name = "com_github_xdg_scram",
        importpath = "github.com/xdg/scram",
        sum = "h1:u40Z8hqBAAQyv+vATcGgV0YCnDjqSL7/q/JyPhhJSPk=",
        version = "v0.0.0-20180814205039-7eeb5667e42c",
    )
    go_repository(
        name = "com_github_xdg_stringprep",
        importpath = "github.com/xdg/stringprep",
        sum = "h1:d9X0esnoa3dFsV0FG35rAT0RIhYFlPq7MiP+DW89La0=",
        version = "v1.0.0",
    )
    go_repository(
        name = "com_github_xiang90_probing",
        importpath = "github.com/xiang90/probing",
        sum = "h1:eY9dn8+vbi4tKz5Qo6v2eYzo7kUS51QINcR5jNpbZS8=",
        version = "v0.0.0-20190116061207-43a291ad63a2",
    )

    go_repository(
        name = "com_github_xlab_treeprint",
        importpath = "github.com/xlab/treeprint",
        sum = "h1:YdYsPAZ2pC6Tow/nPZOPQ96O3hm/ToAkGsPLzedXERk=",
        version = "v0.0.0-20180616005107-d6fb6747feb6",
    )
    go_repository(
        name = "com_github_xordataexchange_crypt",
        importpath = "github.com/xordataexchange/crypt",
        sum = "h1:ESFSdwYZvkeru3RtdrYueztKhOBCSAAzS4Gf+k0tEow=",
        version = "v0.0.3-0.20170626215501-b2862e3d0a77",
    )
    go_repository(
        name = "com_github_xtaci_kcp_go",
        importpath = "github.com/xtaci/kcp-go",
        sum = "h1:TN1uey3Raw0sTz0Fg8GkfM0uH3YwzhnZWQ1bABv5xAg=",
        version = "v5.4.20+incompatible",
    )
    go_repository(
        name = "com_github_xtaci_lossyconn",
        importpath = "github.com/xtaci/lossyconn",
        sum = "h1:J0GxkO96kL4WF+AIT3M4mfUVinOCPgf2uUWYFUzN0sM=",
        version = "v0.0.0-20190602105132-8df528c0c9ae",
    )
    go_repository(
        name = "com_github_yuin_goldmark",
        importpath = "github.com/yuin/goldmark",
        sum = "h1:/vn0k+RBvwlxEmP5E7SZMqNxPhfMVFEJiykr15/0XKM=",
        version = "v1.4.1",
    )

    go_repository(
        name = "com_google_cloud_go",
        importpath = "cloud.google.com/go",
        sum = "h1:Dg9iHVQfrhq82rUNu9ZxUDrJLaxFUe/HlCVaLyRruq8=",
        version = "v0.65.0",
    )

    go_repository(
        name = "com_google_cloud_go_bigquery",
        importpath = "cloud.google.com/go/bigquery",
        sum = "h1:PQcPefKFdaIzjQFbiyOgAqyx8q5djaE7x9Sqe712DPA=",
        version = "v1.8.0",
    )
    go_repository(
        name = "com_google_cloud_go_bigtable",
        importpath = "cloud.google.com/go/bigtable",
        sum = "h1:F4cCmA4nuV84V5zYQ3MKY+M1Cw1avHDuf3S/LcZPA9c=",
        version = "v1.2.0",
    )
    go_repository(
        name = "com_google_cloud_go_datastore",
        importpath = "cloud.google.com/go/datastore",
        sum = "h1:/May9ojXjRkPBNVrq+oWLqmWCkr4OU5uRY29bu0mRyQ=",
        version = "v1.1.0",
    )

    go_repository(
        name = "com_google_cloud_go_firestore",
        importpath = "cloud.google.com/go/firestore",
        sum = "h1:9x7Bx0A9R5/M9jibeJeZWqjeVEIxYW9fZYqB9a70/bY=",
        version = "v1.1.0",
    )
    go_repository(
        name = "com_google_cloud_go_pubsub",
        importpath = "cloud.google.com/go/pubsub",
        sum = "h1:ukjixP1wl0LpnZ6LWtZJ0mX5tBmjp1f8Sqer8Z2OMUU=",
        version = "v1.3.1",
    )
    go_repository(
        name = "com_google_cloud_go_storage",
        importpath = "cloud.google.com/go/storage",
        sum = "h1:STgFzyU5/8miMl0//zKh2aQeTyeaUH3WN9bSUiJ09bA=",
        version = "v1.10.0",
    )
    go_repository(
        name = "com_lukechampine_blake3",
        importpath = "lukechampine.com/blake3",
        sum = "h1:GgRMhmdsuK8+ii6UZFDL8Nb+VyMwadAgcJyfYHxG6n0=",
        version = "v1.1.7",
    )

    go_repository(
        name = "com_shuralyov_dmitri_app_changes",
        importpath = "dmitri.shuralyov.com/app/changes",
        sum = "h1:hJiie5Bf3QucGRa4ymsAUOxyhYwGEz1xrsVk0P8erlw=",
        version = "v0.0.0-20180602232624-0a106ad413e3",
    )

    go_repository(
        name = "com_shuralyov_dmitri_gpu_mtl",
        importpath = "dmitri.shuralyov.com/gpu/mtl",
        sum = "h1:VpgP7xuJadIUuKccphEpTJnWhS2jkQyMt6Y7pJCD7fY=",
        version = "v0.0.0-20190408044501-666a987793e9",
    )
    go_repository(
        name = "com_shuralyov_dmitri_html_belt",
        importpath = "dmitri.shuralyov.com/html/belt",
        sum = "h1:SPOUaucgtVls75mg+X7CXigS71EnsfVUK/2CgVrwqgw=",
        version = "v0.0.0-20180602232347-f7d459c86be0",
    )
    go_repository(
        name = "com_shuralyov_dmitri_service_change",
        importpath = "dmitri.shuralyov.com/service/change",
        sum = "h1:GvWw74lx5noHocd+f6HBMXK6DuggBB1dhVkuGZbv7qM=",
        version = "v0.0.0-20181023043359-a85b471d5412",
    )
    go_repository(
        name = "com_shuralyov_dmitri_state",
        importpath = "dmitri.shuralyov.com/state",
        sum = "h1:ivON6cwHK1OH26MZyWDCnbTRZZf0IhNsENoNAKFS1g4=",
        version = "v0.0.0-20180228185332-28bcc343414c",
    )

    go_repository(
        name = "com_sourcegraph_sourcegraph_appdash",
        importpath = "sourcegraph.com/sourcegraph/appdash",
        sum = "h1:ucqkfpjg9WzSUubAO62csmucvxl4/JeW3F4I4909XkM=",
        version = "v0.0.0-20190731080439-ebfcffb1b5c0",
    )
    go_repository(
        name = "com_sourcegraph_sourcegraph_go_diff",
        importpath = "sourcegraph.com/sourcegraph/go-diff",
        sum = "h1:eTiIR0CoWjGzJcnQ3OkhIl/b9GJovq4lSAVRt0ZFEG8=",
        version = "v0.5.0",
    )
    go_repository(
        name = "com_sourcegraph_sqs_pbtypes",
        importpath = "sourcegraph.com/sqs/pbtypes",
        sum = "h1:JPJh2pk3+X4lXAkZIk2RuE/7/FoK9maXw+TNPJhVS/c=",
        version = "v0.0.0-20180604144634-d3ebe8f20ae4",
    )

    go_repository(
        name = "in_gopkg_alecthomas_kingpin_v2",
        importpath = "gopkg.in/alecthomas/kingpin.v2",
        sum = "h1:jMFz6MfLP0/4fUyZle81rXUoxOBFi19VUFKVDOQfozc=",
        version = "v2.2.6",
    )
    go_repository(
        name = "in_gopkg_bsm_ratelimit_v1",
        importpath = "gopkg.in/bsm/ratelimit.v1",
        sum = "h1:stTHdEoWg1pQ8riaP5ROrjS6zy6wewH/Q2iwnLCQUXY=",
        version = "v1.0.0-20160220154919-db14e161995a",
    )
    go_repository(
        name = "in_gopkg_cenkalti_backoff_v1",
        importpath = "gopkg.in/cenkalti/backoff.v1",
        sum = "h1:Arh75ttbsvlpVA7WtVpH4u9h6Zl46xuptxqLxPiSo4Y=",
        version = "v1.1.0",
    )

    go_repository(
        name = "in_gopkg_check_v1",
        importpath = "gopkg.in/check.v1",
        sum = "h1:Hei/4ADfdWqJk1ZMxUNpqntNwaWcugrBjAiHlqqRiVk=",
        version = "v1.0.0-20201130134442-10cb98267c6c",
    )
    go_repository(
        name = "in_gopkg_cheggaaa_pb_v1",
        importpath = "gopkg.in/cheggaaa/pb.v1",
        sum = "h1:Ev7yu1/f6+d+b3pi5vPdRPc6nNtP1umSfcWiEfRqv6I=",
        version = "v1.0.25",
    )
    go_repository(
        name = "in_gopkg_d4l3k_messagediff_v1",
        importpath = "gopkg.in/d4l3k/messagediff.v1",
        sum = "h1:70AthpjunwzUiarMHyED52mj9UwtAnE89l1Gmrt3EU0=",
        version = "v1.2.1",
    )
    go_repository(
        name = "in_gopkg_errgo_v2",
        importpath = "gopkg.in/errgo.v2",
        sum = "h1:0vLT13EuvQ0hNvakwLuFZ/jYrLp5F3kcWHXdRggjCE8=",
        version = "v2.1.0",
    )
    go_repository(
        name = "in_gopkg_fsnotify_v1",
        importpath = "gopkg.in/fsnotify.v1",
        sum = "h1:xOHLXZwVvI9hhs+cLKq5+I5onOuwQLhQwiu63xxlHs4=",
        version = "v1.4.7",
    )
    go_repository(
        name = "in_gopkg_gcfg_v1",
        importpath = "gopkg.in/gcfg.v1",
        sum = "h1:m8OOJ4ccYHnx2f4gQwpno8nAX5OGOh7RLaaz0pj3Ogs=",
        version = "v1.2.3",
    )

    go_repository(
        name = "in_gopkg_inf_v0",
        importpath = "gopkg.in/inf.v0",
        sum = "h1:73M5CoZyi3ZLMOyDlQh031Cx6N9NDJ2Vvfl76EDAgDc=",
        version = "v0.9.1",
    )

    go_repository(
        name = "in_gopkg_ini_v1",
        importpath = "gopkg.in/ini.v1",
        sum = "h1:AQvPpx3LzTDM0AjnIRlVFwFFGC+npRopjZxLJj6gdno=",
        version = "v1.51.0",
    )
    go_repository(
        name = "in_gopkg_jcmturner_aescts_v1",
        importpath = "gopkg.in/jcmturner/aescts.v1",
        sum = "h1:cVVZBK2b1zY26haWB4vbBiZrfFQnfbTVrE3xZq6hrEw=",
        version = "v1.0.1",
    )
    go_repository(
        name = "in_gopkg_jcmturner_dnsutils_v1",
        importpath = "gopkg.in/jcmturner/dnsutils.v1",
        sum = "h1:cIuC1OLRGZrld+16ZJvvZxVJeKPsvd5eUIvxfoN5hSM=",
        version = "v1.0.1",
    )
    go_repository(
        name = "in_gopkg_jcmturner_goidentity_v3",
        importpath = "gopkg.in/jcmturner/goidentity.v3",
        sum = "h1:1duIyWiTaYvVx3YX2CYtpJbUFd7/UuPYCfgXtQ3VTbI=",
        version = "v3.0.0",
    )
    go_repository(
        name = "in_gopkg_jcmturner_gokrb5_v7",
        importpath = "gopkg.in/jcmturner/gokrb5.v7",
        sum = "h1:a9tsXlIDD9SKxotJMK3niV7rPZAJeX2aD/0yg3qlIrg=",
        version = "v7.5.0",
    )
    go_repository(
        name = "in_gopkg_jcmturner_rpc_v1",
        importpath = "gopkg.in/jcmturner/rpc.v1",
        sum = "h1:QHIUxTX1ISuAv9dD2wJ9HWQVuWDX/Zc0PfeC2tjc4rU=",
        version = "v1.1.0",
    )

    go_repository(
        name = "in_gopkg_natefinch_npipe_v2",
        importpath = "gopkg.in/natefinch/npipe.v2",
        sum = "h1:+JknDZhAj8YMt7GC73Ei8pv4MzjDUNPHgQWJdtMAaDU=",
        version = "v2.0.0-20160621034901-c1b8fa8bdcce",
    )

    go_repository(
        name = "in_gopkg_redis_v4",
        importpath = "gopkg.in/redis.v4",
        sum = "h1:y3XbwQAiHwgNLUng56mgWYK39vsPqo8sT84XTEcxjr0=",
        version = "v4.2.4",
    )
    go_repository(
        name = "in_gopkg_resty_v1",
        importpath = "gopkg.in/resty.v1",
        sum = "h1:CuXP0Pjfw9rOuY6EP+UvtNvt5DSqHpIxILZKT/quCZI=",
        version = "v1.12.0",
    )

    go_repository(
        name = "in_gopkg_src_d_go_cli_v0",
        importpath = "gopkg.in/src-d/go-cli.v0",
        sum = "h1:mXa4inJUuWOoA4uEROxtJ3VMELMlVkIxIfcR0HBekAM=",
        version = "v0.0.0-20181105080154-d492247bbc0d",
    )
    go_repository(
        name = "in_gopkg_src_d_go_log_v1",
        importpath = "gopkg.in/src-d/go-log.v1",
        sum = "h1:heWvX7J6qbGWbeFS/aRmiy1eYaT+QMV6wNvHDyMjQV4=",
        version = "v1.0.1",
    )
    go_repository(
        name = "in_gopkg_tomb_v1",
        importpath = "gopkg.in/tomb.v1",
        sum = "h1:uRGJdciOHaEIrze2W8Q3AKkepLTh2hOroT7a+7czfdQ=",
        version = "v1.0.0-20141024135613-dd632973f1e7",
    )

    go_repository(
        name = "in_gopkg_urfave_cli_v1",
        importpath = "gopkg.in/urfave/cli.v1",
        sum = "h1:NdAVW6RYxDif9DhDHaAortIu956m2c0v+09AZBPTbE0=",
        version = "v1.20.0",
    )
    go_repository(
        name = "in_gopkg_warnings_v0",
        importpath = "gopkg.in/warnings.v0",
        sum = "h1:wFXVbFY8DY5/xOe1ECiWdKCzZlxgshcYVNkBHstARME=",
        version = "v0.1.2",
    )

    go_repository(
        name = "in_gopkg_yaml_v2",
        importpath = "gopkg.in/yaml.v2",
        sum = "h1:D8xgwECY7CYvx+Y2n4sBz93Jn9JRvxdiyyo8CTfuKaY=",
        version = "v2.4.0",
    )

    go_repository(
        name = "in_gopkg_yaml_v3",
        importpath = "gopkg.in/yaml.v3",
        sum = "h1:h8qDotaEPuJATrMmW04NCwg7v22aHH28wwpauUhK9Oo=",
        version = "v3.0.0-20210107192922-496545a6307b",
    )
    go_repository(
        name = "io_etcd_go_bbolt",
        importpath = "go.etcd.io/bbolt",
        sum = "h1:XAzx9gjCb0Rxj7EoqcClPD1d5ZBxZJk0jbuoPHenBt0=",
        version = "v1.3.5",
    )
    go_repository(
        name = "io_etcd_go_etcd",
        importpath = "go.etcd.io/etcd",
        sum = "h1:VcrIfasaLFkyjk6KNlXQSzO+B0fZcnECiDrKJsfxka0=",
        version = "v0.0.0-20191023171146-3cf2f69b5738",
    )

    go_repository(
        name = "io_k8s_api",
        build_file_proto_mode = "disable_global",
        importpath = "k8s.io/api",
        sum = "h1:2AJaUQdgUZLoDZHrun21PW2Nx9+ll6cUzvn3IKhSIn0=",
        version = "v0.18.3",
    )
    go_repository(
        name = "io_k8s_apimachinery",
        build_file_proto_mode = "disable_global",
        importpath = "k8s.io/apimachinery",
        sum = "h1:pOGcbVAhxADgUYnjS08EFXs9QMl8qaH5U4fr5LGUrSk=",
        version = "v0.18.3",
    )
    go_repository(
        name = "io_k8s_client_go",
        build_extra_args = ["-exclude=vendor"],
        build_naming_convention = "go_default_library",
        importpath = "k8s.io/client-go",
        sum = "h1:QaJzz92tsN67oorwzmoB0a9r9ZVHuD5ryjbCKP0U22k=",
        version = "v0.18.3",
    )
    go_repository(
        name = "io_k8s_gengo",
        importpath = "k8s.io/gengo",
        sum = "h1:4s3/R4+OYYYUKptXPhZKjQ04WJ6EhQQVFdjOFvCazDk=",
        version = "v0.0.0-20190128074634-0689ccc1d7d6",
    )

    go_repository(
        name = "io_k8s_klog",
        importpath = "k8s.io/klog",
        sum = "h1:Pt+yjF5aB1xDSVbau4VsWe+dQNzA0qv1LlXdC2dF6Q8=",
        version = "v1.0.0",
    )
    go_repository(
        name = "io_k8s_klog_v2",
        importpath = "k8s.io/klog/v2",
        sum = "h1:WmkrnW7fdrm0/DMClc+HIxtftvxVIPAhlVwMQo5yLco=",
        version = "v2.3.0",
    )
    go_repository(
        name = "io_k8s_kube_openapi",
        importpath = "k8s.io/kube-openapi",
        sum = "h1:Oh3Mzx5pJ+yIumsAD0MOECPVeXsVot0UkiaCGVyfGQY=",
        version = "v0.0.0-20200410145947-61e04a5be9a6",
    )

    go_repository(
        name = "io_k8s_sigs_structured_merge_diff_v3",
        importpath = "sigs.k8s.io/structured-merge-diff/v3",
        sum = "h1:dOmIZBMfhcHS09XZkMyUgkq5trg3/jRyJYFZUiaOp8E=",
        version = "v3.0.0",
    )

    go_repository(
        name = "io_k8s_sigs_yaml",
        importpath = "sigs.k8s.io/yaml",
        sum = "h1:kr/MCeFWJWTwyaHoR9c8EjH9OumOmoF9YGiZd7lFm/Q=",
        version = "v1.2.0",
    )
    go_repository(
        name = "io_k8s_utils",
        importpath = "k8s.io/utils",
        sum = "h1:ZtTUW5+ZWaoqjR3zOpRa7oFJ5d4aA22l4me/xArfOIc=",
        version = "v0.0.0-20200520001619-278ece378a50",
    )
    go_repository(
        name = "io_opencensus_go",
        importpath = "go.opencensus.io",
        sum = "h1:gqCw0LfLxScz8irSi8exQc7fyQ0fKQU/qnC/X8+V/1M=",
        version = "v0.23.0",
    )
    go_repository(
        name = "io_opencensus_go_contrib_exporter_jaeger",
        importpath = "contrib.go.opencensus.io/exporter/jaeger",
        sum = "h1:yGBYzYMewVL0yO9qqJv3Z5+IRhPdU7e9o/2oKpX4YvI=",
        version = "v0.2.1",
    )
    go_repository(
        name = "io_opentelemetry_go_proto_otlp",
        importpath = "go.opentelemetry.io/proto/otlp",
        sum = "h1:rwOQPCuKAKmwGKq2aVNnYIibI6wnV7EvzgfTCzcdGg8=",
        version = "v0.7.0",
    )

    go_repository(
        name = "io_rsc_binaryregexp",
        importpath = "rsc.io/binaryregexp",
        sum = "h1:HfqmD5MEmC0zvwBuF187nq9mdnXjXsSivRiXN7SmRkE=",
        version = "v0.2.0",
    )
    go_repository(
        name = "io_rsc_pdf",
        importpath = "rsc.io/pdf",
        sum = "h1:k1MczvYDUvJBe93bYd7wrZLLUEcLZAuF824/I4e5Xr4=",
        version = "v0.1.1",
    )
    go_repository(
        name = "io_rsc_quote_v3",
        importpath = "rsc.io/quote/v3",
        sum = "h1:9JKUTTIUgS6kzR9mK1YuGKv6Nl+DijDNIc0ghT58FaY=",
        version = "v3.1.0",
    )
    go_repository(
        name = "io_rsc_sampler",
        importpath = "rsc.io/sampler",
        sum = "h1:7uVkIFmeBqHfdjD+gZwtXXI+RODJ2Wc4O7MPEh/QiW4=",
        version = "v1.3.0",
    )
    go_repository(
        name = "org_apache_git_thrift_git",
        importpath = "git.apache.org/thrift.git",
        sum = "h1:OR8VhtwhcAI3U48/rzBsVOuHi0zDPzYI1xASVcdSgR8=",
        version = "v0.0.0-20180902110319-2566ecd5d999",
    )

    go_repository(
        name = "org_collectd",
        importpath = "collectd.org",
        sum = "h1:iNBHGw1VvPJxH2B6RiFWFZ+vsjo1lCdRszBeOuwGi00=",
        version = "v0.3.0",
    )
    go_repository(
        name = "org_go4",
        importpath = "go4.org",
        sum = "h1:+hE86LblG4AyDgwMCLTE6FOlM9+qjHSYS+rKqxUVdsM=",
        version = "v0.0.0-20180809161055-417644f6feb5",
    )
    go_repository(
        name = "org_go4_grpc",
        importpath = "grpc.go4.org",
        sum = "h1:tmXTu+dfa+d9Evp8NpJdgOy6+rt8/x4yG7qPBrtNfLY=",
        version = "v0.0.0-20170609214715-11d0a25b4919",
    )

    go_repository(
        name = "org_golang_google_api",
        importpath = "google.golang.org/api",
        sum = "h1:k40adF3uR+6x/+hO5Dh4ZFUqFp67vxvbpafFiJxl10A=",
        version = "v0.34.0",
    )
    go_repository(
        name = "org_golang_google_appengine",
        importpath = "google.golang.org/appengine",
        sum = "h1:FZR1q0exgwxzPzp/aF+VccGrSfxfPpkBqjIIEq3ru6c=",
        version = "v1.6.7",
    )
    go_repository(
        name = "org_golang_google_genproto",
        importpath = "google.golang.org/genproto",
        sum = "h1:KMgpo2lWy1vfrYjtxPAzR0aNWeAR1UdQykt6sj/hpBY=",
        version = "v0.0.0-20210426193834-eac7f76ac494",
    )

    go_repository(
        name = "org_golang_google_grpc",
        build_file_proto_mode = "disable",
        importpath = "google.golang.org/grpc",
        sum = "h1:AGJ0Ih4mHjSeibYkFGh1dD9KJ/eOtZ93I6hoHhukQ5Q=",
        version = "v1.40.0",
    )
    go_repository(
        name = "org_golang_google_grpc_cmd_protoc_gen_go_grpc",
        importpath = "google.golang.org/grpc/cmd/protoc-gen-go-grpc",
        sum = "h1:lQ+dE99pFsb8osbJB3oRfE5eW4Hx6a/lZQr8Jh+eoT4=",
        version = "v1.0.0",
    )
    go_repository(
        name = "org_golang_google_protobuf",
        importpath = "google.golang.org/protobuf",
        sum = "h1:w43yiav+6bVFTBQFZX0r7ipe9JQ1QsbMgHwbBziscLw=",
        version = "v1.28.0",
    )
    go_repository(
        name = "org_golang_x_build",
        importpath = "golang.org/x/build",
        sum = "h1:E2M5QgjZ/Jg+ObCQAudsXxuTsLj7Nl5RV/lZcQZmKSo=",
        version = "v0.0.0-20190111050920-041ab4dc3f9d",
    )

    go_repository(
        name = "org_golang_x_crypto",
        importpath = "golang.org/x/crypto",
        sum = "h1:sK3txAijHtOK88l68nt020reeT1ZdKLIYetKl95FzVY=",
        version = "v0.0.0-20220622213112-05595931fe9d",
    )
    go_repository(
        name = "org_golang_x_exp",
        importpath = "golang.org/x/exp",
        sum = "h1:rxKZ2gOnYxjfmakvUUqh9Gyb6KXfrj7JWTxORTYqb0E=",
        version = "v0.0.0-20220426173459-3bcf042a4bf5",
    )
    go_repository(
        name = "org_golang_x_image",
        importpath = "golang.org/x/image",
        sum = "h1:+qEpEAPhDZ1o0x3tHzZTQDArnOixOzGD9HUJfcg0mb4=",
        version = "v0.0.0-20190802002840-cff245a6509b",
    )

    go_repository(
        name = "org_golang_x_lint",
        importpath = "golang.org/x/lint",
        sum = "h1:2M3HP5CCK1Si9FQhwnzYhXdG6DXeebvUHFpre8QvbyI=",
        version = "v0.0.0-20201208152925-83fdc39ff7b5",
    )
    go_repository(
        name = "org_golang_x_mobile",
        importpath = "golang.org/x/mobile",
        sum = "h1:4+4C/Iv2U4fMZBiMCc98MG1In4gJY5YRhtpDNeDeHWs=",
        version = "v0.0.0-20190719004257-d2bd2a29d028",
    )

    go_repository(
        name = "org_golang_x_mod",
        importpath = "golang.org/x/mod",
        sum = "h1:6zppjxzCulZykYSLyVDYbneBfbaBIQPYMevg0bEwv2s=",
        version = "v0.6.0-dev.0.20220419223038-86c51ed26bb4",
    )

    go_repository(
        name = "org_golang_x_net",
        importpath = "golang.org/x/net",
        sum = "h1:TsQ7F31D3bUCLeqPT0u+yjp1guoArKaNKmCr22PYgTQ=",
        version = "v0.0.0-20220624214902-1bab6f366d9e",
    )
    go_repository(
        name = "org_golang_x_oauth2",
        importpath = "golang.org/x/oauth2",
        sum = "h1:clP8eMhB30EHdc0bd2Twtq6kgU7yl5ub2cQLSdrv1Dg=",
        version = "v0.0.0-20220223155221-ee480838109b",
    )
    go_repository(
        name = "org_golang_x_perf",
        importpath = "golang.org/x/perf",
        sum = "h1:xYq6+9AtI+xP3M4r0N1hCkHrInHDBohhquRgx9Kk6gI=",
        version = "v0.0.0-20180704124530-6e6d33e29852",
    )

    go_repository(
        name = "org_golang_x_sync",
        importpath = "golang.org/x/sync",
        sum = "h1:Ax0t5p6N38Ga0dThY21weqDEyz2oklo4IvDkpigvkD8=",
        version = "v0.0.0-20220601150217-0de741cfad7f",
    )
    go_repository(
        name = "org_golang_x_sys",
        importpath = "golang.org/x/sys",
        sum = "h1:xdsejrW/0Wf2diT5CPp3XmKUNbr7Xvw8kYilQ+6qjRY=",
        version = "v0.0.0-20220702020025-31831981b65f",
    )
    go_repository(
        name = "org_golang_x_term",
        importpath = "golang.org/x/term",
        sum = "h1:JGgROgKl9N8DuW20oFS5gxc+lE67/N3FcwmBPMe7ArY=",
        version = "v0.0.0-20210927222741-03fcf44c2211",
    )

    go_repository(
        name = "org_golang_x_text",
        importpath = "golang.org/x/text",
        sum = "h1:olpwvP2KacW1ZWvsR7uQhoyTYvKAupfQrRGBFM352Gk=",
        version = "v0.3.7",
    )
    go_repository(
        name = "org_golang_x_time",
        importpath = "golang.org/x/time",
        sum = "h1:O8mE0/t419eoIwhTFpKVkHiTs/Igowgfkj25AcZrtiE=",
        version = "v0.0.0-20210220033141-f8bda1e9f3ba",
    )
    go_repository(
        name = "org_golang_x_tools",
        importpath = "golang.org/x/tools",
        sum = "h1:loJ25fNOEhSXfHrpoGj91eCUThwdNX6u24rO1xnNteY=",
        version = "v0.1.11",
    )

    go_repository(
        name = "org_golang_x_xerrors",
        importpath = "golang.org/x/xerrors",
        sum = "h1:go1bK/D/BFZV2I8cIQd1NKEZ+0owSTG1fDTci4IqFcE=",
        version = "v0.0.0-20200804184101-5ec99f83aff1",
    )

    go_repository(
        name = "org_gonum_v1_gonum",
        importpath = "gonum.org/v1/gonum",
        sum = "h1:DJy6UzXbahnGUf1ujUNkh/NEtK14qMo2nvlBPs4U5yw=",
        version = "v0.6.0",
    )
    go_repository(
        name = "org_gonum_v1_netlib",
        importpath = "gonum.org/v1/netlib",
        sum = "h1:OE9mWmgKkjJyEmDAAtGMPjXu+YNeGvK9VTSHY6+Qihc=",
        version = "v0.0.0-20190313105609-8cb42192e0e0",
    )
    go_repository(
        name = "org_gonum_v1_plot",
        importpath = "gonum.org/v1/plot",
        sum = "h1:Qh4dB5D/WpoUUp3lSod7qgoyEHbDGPUWjIbnqdqqe1k=",
        version = "v0.0.0-20190515093506-e2840ee46a6b",
    )
    go_repository(
        name = "org_uber_go_atomic",
        importpath = "go.uber.org/atomic",
        sum = "h1:ECmE8Bn/WFTYwEW/bpKD3M8VtR/zQVbavAoalC1PYyE=",
        version = "v1.9.0",
    )

    go_repository(
        name = "org_uber_go_automaxprocs",
        build_directives = [
            # Do not use this library directly.
            # Rather, load maxprocs from github.com/prysmaticlabs/runtime/maxprocs.
            "gazelle:go_visibility @prysm//runtime/maxprocs:__pkg__",
        ],
        importpath = "go.uber.org/automaxprocs",
        sum = "h1:II28aZoGdaglS5vVNnspf28lnZpXScxtIozx1lAjdb0=",
        version = "v1.3.0",
    )
    go_repository(
        name = "org_uber_go_goleak",
        importpath = "go.uber.org/goleak",
        sum = "h1:gZAh5/EyT/HQwlpkCy6wTpqfH9H8Lz8zbm3dZh+OyzA=",
        version = "v1.1.12",
    )
    go_repository(
        name = "org_uber_go_multierr",
        importpath = "go.uber.org/multierr",
        sum = "h1:dg6GjLku4EH+249NNmoIciG9N/jURbDG+pFlTkhzIC8=",
        version = "v1.8.0",
    )
    go_repository(
        name = "org_uber_go_tools",
        importpath = "go.uber.org/tools",
        sum = "h1:0mgffUl7nfd+FpvXMVz4IDEaUSmT1ysygQC7qYo7sG4=",
        version = "v0.0.0-20190618225709-2cfd321de3ee",
    )
    go_repository(
        name = "org_uber_go_zap",
        importpath = "go.uber.org/zap",
        sum = "h1:WefMeulhovoZ2sYXz7st6K0sLj7bBhpiFaud4r4zST8=",
        version = "v1.21.0",
    )

    # Note: go_repository is already wrapped with maybe!
    maybe(
        git_repository,
        name = "vaticle_bazel_distribution",
        commit = "96424c85195a97dad81f69fdbbef2e1574bf8801",
        remote = "https://github.com/vaticle/bazel-distribution",
        shallow_since = "1569509514 +0300",
    )<|MERGE_RESOLUTION|>--- conflicted
+++ resolved
@@ -853,7 +853,12 @@
         sum = "h1:DlTHqmzmvcEiKj+4RYo/imoswx/4r6iBlCMfVtrMXpQ=",
         version = "v1.0.0",
     )
-
+    go_repository(
+        name = "com_github_prysmaticlabs_fastssz",
+        importpath = "github.com/prysmaticlabs/fastssz",
+        sum = "h1:Y3PcvUrnneMWLuypZpwPz8P70/DQsz6KgV9JveKpyZs=",
+        version = "v0.0.0-20220628121656-93dfe28febab",
+    )
     go_repository(
         name = "com_github_fogleman_gg",
         importpath = "github.com/fogleman/gg",
@@ -2998,17 +3003,10 @@
         version = "v0.10.0",
     )
     go_repository(
-<<<<<<< HEAD
         name = "com_github_protolambda_go_ethereum",
         importpath = "github.com/protolambda/go-ethereum",
         sum = "h1:yxWVdke0gq0MxxmUfAvhd3bSOkdJMSOSjFemokiN6kc=",
         version = "v1.7.3",
-=======
-        name = "com_github_prysmaticlabs_fastssz",
-        importpath = "github.com/prysmaticlabs/fastssz",
-        sum = "h1:Y3PcvUrnneMWLuypZpwPz8P70/DQsz6KgV9JveKpyZs=",
-        version = "v0.0.0-20220628121656-93dfe28febab",
->>>>>>> 616cfd33
     )
 
     go_repository(
