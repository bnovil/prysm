--- conflicted
+++ resolved
@@ -21,15 +21,6 @@
 
 import "proto/eth/v1/beacon_block.proto";
 import "proto/eth/v1/beacon_chain.proto";
-<<<<<<< HEAD
-import "proto/eth/v2/beacon_chain.proto";
-import "proto/eth/v2/beacon_state.proto";
-import "proto/eth/v2/sync_committee.proto";
-import "proto/eth/v2/withdrawals.proto";
-=======
-import "proto/eth/v2/beacon_block.proto";
-import "proto/eth/v2/ssz.proto";
->>>>>>> be9b6ea8
 
 option csharp_namespace = "Ethereum.Eth.Service";
 option go_package = "github.com/prysmaticlabs/prysm/v4/proto/eth/service";
@@ -53,103 +44,6 @@
   rpc GetWeakSubjectivity(google.protobuf.Empty) returns (v1.WeakSubjectivityResponse) {
     option deprecated = true;
     option (google.api.http) = {get: "/internal/eth/v1/beacon/weak_subjectivity"};
-  }
-
-<<<<<<< HEAD
-  // GetStateRoot calculates HashTreeRoot for state with given 'stateId'. If stateId is root, same value will be returned.
-  //
-  // Spec: https://ethereum.github.io/beacon-APIs/?urls.primaryName=v2.3.0#/Beacon/getStateRoot
-  rpc GetStateRoot(v1.StateRequest) returns (v1.StateRootResponse) {
-    option (google.api.http) = {
-      get: "/internal/eth/v1/beacon/states/{state_id}/root"
-    };
-  }
-
-  // ListSyncCommittees retrieves the sync committees for the given state at the given epoch.
-  //
-  // Spec: https://ethereum.github.io/beacon-APIs/?urls.primaryName=v2.3.0#/Beacon/getEpochSyncCommittees
-  rpc ListSyncCommittees(v2.StateSyncCommitteesRequest) returns (v2.StateSyncCommitteesResponse) {
-    option (google.api.http) = {
-      get: "/internal/eth/v1/beacon/states/{state_id}/sync_committees"
-    };
-  }
-
-  // GetRandao fetches the RANDAO mix for the requested epoch from the state identified by state_id.
-  // If an epoch is not specified then the RANDAO mix for the state's current epoch will be returned.
-  // By adjusting the state_id parameter you can query for any historic value of the RANDAO mix.
-  // Ordinarily states from the same epoch will mutate the RANDAO mix for that epoch as blocks are applied.
-  //
-  // Spec: https://ethereum.github.io/beacon-APIs/?urls.primaryName=dev#/Beacon/getStateRandao
-  rpc GetRandao(v2.RandaoRequest) returns (v2.RandaoResponse) {
-    option (google.api.http) = {
-      get: "/internal/eth/v1/beacon/states/{state_id}/randao"
-=======
-  // GetBlock retrieves block details for given block id.
-  //
-  // Spec: https://ethereum.github.io/beacon-APIs/?urls.primaryName=v2.3.0#/Beacon/getBlock
-  // DEPRECATED: GetBlock is deprecated in favor of GetBlockV2
-  rpc GetBlock(v1.BlockRequest) returns (v1.BlockResponse) {
-    option deprecated = true;
-    option (google.api.http) = {
-      get: "/internal/eth/v1/beacon/blocks/{block_id}"
-    };
-  }
-
-  // GetBlockSSZ returns the SSZ-serialized version of block details for given block id.
-  //
-  // Spec: https://ethereum.github.io/beacon-APIs/?urls.primaryName=v2.3.0#/Beacon/getBlock
-  // DEPRECATED: GetBlockSSZ is deprecated in favor of GetBlockV2SSZ
-  rpc GetBlockSSZ(v1.BlockRequest) returns (v1.BlockSSZResponse) {
-    option deprecated = true;
-    option (google.api.http) = {
-      get: "/internal/eth/v1/beacon/blocks/{block_id}/ssz"
-    };
-  }
-
-  // GetBlockV2 retrieves block details for given block id.
-  //
-  // Spec: https://ethereum.github.io/beacon-APIs/?urls.primaryName=v2.3.0#/Beacon/getBlockV2
-  rpc GetBlockV2(v2.BlockRequestV2) returns (v2.BlockResponseV2) {
-    option (google.api.http) = {
-      get: "/internal/eth/v2/beacon/blocks/{block_id}"
-    };
-  }
-
-  // GetBlindedBlock retrieves blinded block for given block id.
-  //
-  // https://ethereum.github.io/beacon-APIs/?urls.primaryName=dev#/Beacon/getBlindedBlock
-  rpc GetBlindedBlock(v1.BlockRequest) returns (v2.BlindedBlockResponse) {
-    option (google.api.http) = {
-      get: "/internal/eth/v1/beacon/blinded_blocks/{block_id}"
-    };
-  }
-
-  // GetBlindedBlockSSZ returns the SSZ-serialized version of blinded block details for given block id.
-  //
-  // Spec: https://ethereum.github.io/beacon-APIs/?urls.primaryName=dev#/Beacon/getBlindedBlock
-  rpc GetBlindedBlockSSZ(v1.BlockRequest) returns (v2.SSZContainer) {
-    option (google.api.http) = {
-      get: "/internal/eth/v1/beacon/blinded_blocks/{block_id}/ssz"
-    };
-  }
-
-  // GetBlockSSZV2 returns the SSZ-serialized version of block details for given block id.
-  //
-  // Spec: https://ethereum.github.io/beacon-APIs/?urls.primaryName=v2.3.0#/Beacon/getBlockV2
-  rpc GetBlockSSZV2(v2.BlockRequestV2) returns (v2.SSZContainer) {
-    option (google.api.http) = {
-      get: "/internal/eth/v2/beacon/blocks/{block_id}/ssz"
-    };
-  }
-
-  // ListBlockAttestations retrieves attestation included in requested block.
-  //
-  // Spec: https://ethereum.github.io/beacon-APIs/?urls.primaryName=v2.3.0#/Beacon/getBlockAttestations
-  rpc ListBlockAttestations(v1.BlockRequest) returns (v1.BlockAttestationsResponse) {
-    option (google.api.http) = {
-      get: "/internal/eth/v1/beacon/blocks/{block_id}/attestations"
->>>>>>> be9b6ea8
-    };
   }
 
   // Beacon pools API related endpoints.
