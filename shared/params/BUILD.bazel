--- conflicted
+++ resolved
@@ -40,11 +40,8 @@
     ],
     data = glob(["*.yaml"]) + [
         "@eth2_spec//:spec_data",
-<<<<<<< HEAD
-=======
         "@eth2_spec_tests_mainnet//:test_data",
         "@eth2_spec_tests_minimal//:test_data",
->>>>>>> 5b7b9f9a
     ],
     embed = [":go_default_library"],
     gotags = ["develop"],
