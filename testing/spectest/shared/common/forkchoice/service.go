package forkchoice

import (
	"context"
	"math/big"
	"testing"

	"github.com/ethereum/go-ethereum/common"
	"github.com/ethereum/go-ethereum/common/hexutil"
	gethtypes "github.com/ethereum/go-ethereum/core/types"
	"github.com/prysmaticlabs/prysm/v3/beacon-chain/blockchain"
	mock "github.com/prysmaticlabs/prysm/v3/beacon-chain/blockchain/testing"
	"github.com/prysmaticlabs/prysm/v3/beacon-chain/cache"
	"github.com/prysmaticlabs/prysm/v3/beacon-chain/cache/depositcache"
	coreTime "github.com/prysmaticlabs/prysm/v3/beacon-chain/core/time"
	testDB "github.com/prysmaticlabs/prysm/v3/beacon-chain/db/testing"
	doublylinkedtree "github.com/prysmaticlabs/prysm/v3/beacon-chain/forkchoice/doubly-linked-tree"
	"github.com/prysmaticlabs/prysm/v3/beacon-chain/operations/attestations"
	"github.com/prysmaticlabs/prysm/v3/beacon-chain/state"
	"github.com/prysmaticlabs/prysm/v3/beacon-chain/state/stategen"
	"github.com/prysmaticlabs/prysm/v3/consensus-types/interfaces"
	"github.com/prysmaticlabs/prysm/v3/encoding/bytesutil"
	pb "github.com/prysmaticlabs/prysm/v3/proto/engine/v1"
	ethpb "github.com/prysmaticlabs/prysm/v3/proto/prysm/v1alpha1"
	"github.com/prysmaticlabs/prysm/v3/testing/require"
)

func startChainService(t testing.TB,
	st state.BeaconState,
	block interfaces.SignedBeaconBlock,
	engineMock *engineMock,
) *blockchain.Service {
	db := testDB.SetupDB(t)
	ctx := context.Background()
	require.NoError(t, db.SaveBlock(ctx, block))
	r, err := block.Block().HashTreeRoot()
	require.NoError(t, err)
	require.NoError(t, db.SaveGenesisBlockRoot(ctx, r))

	cp := &ethpb.Checkpoint{
		Epoch: coreTime.CurrentEpoch(st),
		Root:  r[:],
	}
	require.NoError(t, db.SaveState(ctx, st, r))
	require.NoError(t, db.SaveJustifiedCheckpoint(ctx, cp))
	require.NoError(t, db.SaveFinalizedCheckpoint(ctx, cp))
	attPool, err := attestations.NewService(ctx, &attestations.Config{
		Pool: attestations.NewPool(),
	})
	require.NoError(t, err)

	depositCache, err := depositcache.New()
	require.NoError(t, err)

	fc := doublylinkedtree.New()
	opts := append([]blockchain.Option{},
		blockchain.WithExecutionEngineCaller(engineMock),
		blockchain.WithFinalizedStateAtStartUp(st),
		blockchain.WithDatabase(db),
		blockchain.WithAttestationService(attPool),
		blockchain.WithForkChoiceStore(fc),
		blockchain.WithStateGen(stategen.New(db, fc)),
		blockchain.WithStateNotifier(&mock.MockStateNotifier{}),
		blockchain.WithAttestationPool(attestations.NewPool()),
		blockchain.WithDepositCache(depositCache),
		blockchain.WithProposerIdsCache(cache.NewProposerPayloadIDsCache()),
	)
	service, err := blockchain.NewService(context.Background(), opts...)
	require.NoError(t, err)
	require.NoError(t, service.StartFromSavedState(st))
	return service
}

type engineMock struct {
	powBlocks       map[[32]byte]*ethpb.PowBlock
	latestValidHash []byte
	payloadStatus   error
}

func (m *engineMock) GetPayload(context.Context, [8]byte) (*pb.ExecutionPayload, error) {
	return nil, nil
}
<<<<<<< HEAD

func (m *engineMock) GetPayloadV2(ctx context.Context, payloadId [8]byte) (*pb.ExecutionPayloadCapella, error) {
	return nil, nil
}

func (m *engineMock) GetBlobsBundle(ctx context.Context, payloadId [8]byte) (*pb.BlobsBundle, error) {
	return nil, nil
}

func (m *engineMock) ForkchoiceUpdated(context.Context, *pb.ForkchoiceState, *pb.PayloadAttributes) (*pb.PayloadIDBytes, []byte, error) {
	return nil, m.latestValidHash, m.payloadStatus
}

func (m *engineMock) ForkchoiceUpdatedV2(
	ctx context.Context, state *pb.ForkchoiceState, attrs *pb.PayloadAttributesV2,
) (*pb.PayloadIDBytes, []byte, error) {
	return nil, m.latestValidHash, m.payloadStatus
}

=======
func (m *engineMock) GetPayloadV2(context.Context, [8]byte) (*pb.ExecutionPayloadCapella, error) {
	return nil, nil
}
func (m *engineMock) ForkchoiceUpdated(context.Context, *pb.ForkchoiceState, *pb.PayloadAttributes) (*pb.PayloadIDBytes, []byte, error) {
	return nil, m.latestValidHash, m.payloadStatus
}
func (m *engineMock) ForkchoiceUpdatedV2(context.Context, *pb.ForkchoiceState, *pb.PayloadAttributesV2) (*pb.PayloadIDBytes, []byte, error) {
	return nil, m.latestValidHash, m.payloadStatus
}
>>>>>>> 16b08201
func (m *engineMock) NewPayload(context.Context, interfaces.ExecutionData) ([]byte, error) {
	return m.latestValidHash, m.payloadStatus
}

func (m *engineMock) LatestExecutionBlock(context.Context) (*pb.ExecutionBlock, error) {
	return nil, nil
}

func (m *engineMock) ExchangeTransitionConfiguration(context.Context, *pb.TransitionConfiguration) error {
	return nil
}

func (m *engineMock) ExecutionBlockByHash(_ context.Context, hash common.Hash, _ bool) (*pb.ExecutionBlock, error) {
	b, ok := m.powBlocks[bytesutil.ToBytes32(hash.Bytes())]
	if !ok {
		return nil, nil
	}

	td := new(big.Int).SetBytes(bytesutil.ReverseByteOrder(b.TotalDifficulty))
	tdHex := hexutil.EncodeBig(td)
	return &pb.ExecutionBlock{
		Header: gethtypes.Header{
			ParentHash: common.BytesToHash(b.ParentHash),
		},
		TotalDifficulty: tdHex,
		Hash:            common.BytesToHash(b.BlockHash),
	}, nil
}

func (m *engineMock) GetTerminalBlockHash(context.Context, uint64) ([]byte, bool, error) {
	return nil, false, nil
}<|MERGE_RESOLUTION|>--- conflicted
+++ resolved
@@ -80,27 +80,10 @@
 func (m *engineMock) GetPayload(context.Context, [8]byte) (*pb.ExecutionPayload, error) {
 	return nil, nil
 }
-<<<<<<< HEAD
-
-func (m *engineMock) GetPayloadV2(ctx context.Context, payloadId [8]byte) (*pb.ExecutionPayloadCapella, error) {
-	return nil, nil
-}
 
 func (m *engineMock) GetBlobsBundle(ctx context.Context, payloadId [8]byte) (*pb.BlobsBundle, error) {
 	return nil, nil
 }
-
-func (m *engineMock) ForkchoiceUpdated(context.Context, *pb.ForkchoiceState, *pb.PayloadAttributes) (*pb.PayloadIDBytes, []byte, error) {
-	return nil, m.latestValidHash, m.payloadStatus
-}
-
-func (m *engineMock) ForkchoiceUpdatedV2(
-	ctx context.Context, state *pb.ForkchoiceState, attrs *pb.PayloadAttributesV2,
-) (*pb.PayloadIDBytes, []byte, error) {
-	return nil, m.latestValidHash, m.payloadStatus
-}
-
-=======
 func (m *engineMock) GetPayloadV2(context.Context, [8]byte) (*pb.ExecutionPayloadCapella, error) {
 	return nil, nil
 }
@@ -110,7 +93,7 @@
 func (m *engineMock) ForkchoiceUpdatedV2(context.Context, *pb.ForkchoiceState, *pb.PayloadAttributesV2) (*pb.PayloadIDBytes, []byte, error) {
 	return nil, m.latestValidHash, m.payloadStatus
 }
->>>>>>> 16b08201
+
 func (m *engineMock) NewPayload(context.Context, interfaces.ExecutionData) ([]byte, error) {
 	return m.latestValidHash, m.payloadStatus
 }
